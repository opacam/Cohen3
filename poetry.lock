[[package]]
name = "alabaster"
version = "0.7.12"
description = "A configurable sidebar-enabled Sphinx theme"
category = "main"
optional = true
python-versions = "*"

[[package]]
<<<<<<< HEAD
name = "argon2-cffi"
version = "21.3.0"
description = "The secure Argon2 password hashing algorithm."
category = "main"
optional = true
python-versions = ">=3.6"

[package.dependencies]
argon2-cffi-bindings = "*"
dataclasses = {version = "*", markers = "python_version < \"3.7\""}
typing-extensions = {version = "*", markers = "python_version < \"3.8\""}

[package.extras]
dev = ["pre-commit", "cogapp", "tomli", "coverage[toml] (>=5.0.2)", "hypothesis", "pytest", "sphinx", "sphinx-notfound-page", "furo"]
docs = ["sphinx", "sphinx-notfound-page", "furo"]
tests = ["coverage[toml] (>=5.0.2)", "hypothesis", "pytest"]

[[package]]
name = "argon2-cffi-bindings"
version = "21.2.0"
description = "Low-level CFFI bindings for Argon2"
category = "main"
optional = true
python-versions = ">=3.6"

[package.dependencies]
cffi = ">=1.0.1"

[package.extras]
dev = ["pytest", "cogapp", "pre-commit", "wheel"]
tests = ["pytest"]

[[package]]
=======
>>>>>>> 711b26db
name = "astroid"
version = "2.4.2"
description = "An abstract syntax tree for Python with inference support."
category = "main"
optional = true
python-versions = ">=3.5"

[package.dependencies]
lazy-object-proxy = ">=1.4.0,<1.5.0"
six = ">=1.12,<2.0"
typed-ast = {version = ">=1.4.0,<1.5", markers = "implementation_name == \"cpython\" and python_version < \"3.8\""}
wrapt = ">=1.11,<2.0"

[[package]]
name = "attrs"
version = "20.2.0"
description = "Classes Without Boilerplate"
category = "main"
optional = false
python-versions = ">=2.7, !=3.0.*, !=3.1.*, !=3.2.*, !=3.3.*"

[package.extras]
dev = ["coverage[toml] (>=5.0.2)", "hypothesis", "pympler", "pytest (>=4.3.0)", "six", "zope.interface", "sphinx", "sphinx-rtd-theme", "pre-commit"]
docs = ["sphinx", "sphinx-rtd-theme", "zope.interface"]
tests = ["coverage[toml] (>=5.0.2)", "hypothesis", "pympler", "pytest (>=4.3.0)", "six", "zope.interface"]
tests_no_zope = ["coverage[toml] (>=5.0.2)", "hypothesis", "pympler", "pytest (>=4.3.0)", "six"]

[[package]]
name = "autobahn"
version = "20.7.1"
description = "WebSocket client & server library, WAMP real-time framework"
category = "main"
optional = true
python-versions = ">=3.5"

[package.dependencies]
cryptography = ">=2.7"
txaio = ">=20.3.1"

[package.extras]
accelerate = ["wsaccel (>=0.6.2)"]
all = ["zope.interface (>=3.6.0)", "twisted (>=20.3.0)", "attrs (>=19.2.0)", "wsaccel (>=0.6.2)", "python-snappy (>=0.5)", "msgpack (>=0.6.1)", "ujson (>=1.35)", "cbor2 (>=5.0.1)", "cbor (>=1.0.0)", "py-ubjson (>=0.8.4)", "flatbuffers (>=1.10)", "pyopenssl (>=16.2.0)", "service-identity (>=18.1.0)", "pynacl (>=1.0.1)", "pytrie (>=0.2)", "pyqrcode (>=1.1)", "cffi (>=1.11.5)", "argon2-cffi (>=18.1.0)", "passlib (>=1.7.1)", "cbor2 (>=5.1.0)", "zlmdb (>=20.4.1)", "autobahn (>=18.11.2)", "web3 (>=4.8.1)", "py-eth-sig-utils (>=0.4.0)", "py-ecc (>=1.7.1)", "eth-abi (>=1.3.0)", "mnemonic (>=0.13)", "base58 (>=1.0.2,<2.0)", "ecdsa (>=0.13)", "py-multihash (>=0.2.3)"]
compress = ["python-snappy (>=0.5)"]
dev = ["pep8-naming (>=0.3.3)", "flake8 (>=2.5.1)", "pyflakes (>=1.0.0)", "pytest (>=2.8.6,<3.3.0)", "twine (>=1.6.5)", "sphinx (>=1.2.3)", "sphinxcontrib-images (>=0.9.2)", "pyenchant (>=1.6.6)", "sphinxcontrib-spelling (>=2.1.2)", "sphinx-rtd-theme (>=0.1.9)", "awscli", "qualname", "passlib", "wheel", "pytest-asyncio (<0.6)", "pytest-aiohttp"]
encryption = ["pyopenssl (>=16.2.0)", "service-identity (>=18.1.0)", "pynacl (>=1.0.1)", "pytrie (>=0.2)", "pyqrcode (>=1.1)"]
nvx = ["cffi (>=1.11.5)"]
scram = ["cffi (>=1.11.5)", "argon2-cffi (>=18.1.0)", "passlib (>=1.7.1)"]
serialization = ["msgpack (>=0.6.1)", "ujson (>=1.35)", "cbor2 (>=5.0.1)", "cbor (>=1.0.0)", "py-ubjson (>=0.8.4)", "flatbuffers (>=1.10)"]
twisted = ["zope.interface (>=3.6.0)", "twisted (>=20.3.0)", "attrs (>=19.2.0)"]
xbr = ["cbor2 (>=5.1.0)", "zlmdb (>=20.4.1)", "twisted (>=20.3.0)", "autobahn (>=18.11.2)", "web3 (>=4.8.1)", "py-eth-sig-utils (>=0.4.0)", "py-ecc (>=1.7.1)", "eth-abi (>=1.3.0)", "mnemonic (>=0.13)", "base58 (>=1.0.2,<2.0)", "ecdsa (>=0.13)", "py-multihash (>=0.2.3)"]

[[package]]
name = "automat"
version = "20.2.0"
description = "Self-service finite-state machines for the programmer on the go."
category = "main"
optional = false
python-versions = "*"

[package.dependencies]
attrs = ">=19.2.0"
six = "*"

[package.extras]
visualize = ["graphviz (>0.5.1)", "Twisted (>=16.1.1)"]

[[package]]
<<<<<<< HEAD
name = "axiom"
version = "0.9.1.dev125+gf0fce99"
description = "An in-process object-relational database"
category = "main"
optional = true
python-versions = "<4,>=2.7"
develop = false

[package.dependencies]
argon2-cffi = "*"
attrs = "*"
epsilon = ">=0.8.0"
six = "*"
twisted = {version = ">=13.2.0", extras = ["tls"]}
txpasslib = "*"

[package.extras]
test = ["hypothesis (>=4.18.2,<5.0.0)"]

[package.source]
type = "git"
url = "https://github.com/twisted/axiom.git"
reference = "f0fce994f894b0aa767daa392ac0a4ce9dbf9717"
resolved_reference = "f0fce994f894b0aa767daa392ac0a4ce9dbf9717"

[[package]]
=======
>>>>>>> 711b26db
name = "babel"
version = "2.8.0"
description = "Internationalization utilities"
category = "main"
optional = true
python-versions = ">=2.7, !=3.0.*, !=3.1.*, !=3.2.*, !=3.3.*"

[package.dependencies]
pytz = ">=2015.7"

[[package]]
name = "certifi"
version = "2020.6.20"
description = "Python package for providing Mozilla's CA Bundle."
category = "main"
optional = false
python-versions = "*"

[[package]]
name = "cffi"
version = "1.14.3"
description = "Foreign Function Interface for Python calling C code."
category = "main"
optional = false
python-versions = "*"

[package.dependencies]
pycparser = "*"

[[package]]
name = "chardet"
version = "3.0.4"
description = "Universal encoding detector for Python 2 and 3"
category = "main"
optional = false
python-versions = "*"

[[package]]
name = "colorama"
version = "0.4.3"
description = "Cross-platform colored terminal text."
category = "main"
optional = true
python-versions = ">=2.7, !=3.0.*, !=3.1.*, !=3.2.*, !=3.3.*, !=3.4.*"

[[package]]
name = "commonmark"
version = "0.9.1"
description = "Python parser for the CommonMark Markdown spec"
category = "main"
optional = true
python-versions = "*"

[package.extras]
test = ["flake8 (==3.7.8)", "hypothesis (==3.55.3)"]

[[package]]
name = "configobj"
version = "5.0.6"
description = "Config file reading, writing and validation."
category = "main"
optional = false
python-versions = "*"

[package.dependencies]
six = "*"

[[package]]
name = "constantly"
version = "15.1.0"
description = "Symbolic constants in Python"
category = "main"
optional = false
python-versions = "*"

[[package]]
name = "cov-core"
version = "1.15.0"
description = "plugin core for use by pytest-cov, nose-cov and nose2-cov"
category = "main"
optional = true
python-versions = "*"

[package.dependencies]
coverage = ">=3.6"

[[package]]
name = "coverage"
version = "5.3"
description = "Code coverage measurement for Python"
category = "main"
optional = false
python-versions = ">=2.7, !=3.0.*, !=3.1.*, !=3.2.*, !=3.3.*, !=3.4.*, <4"

[package.extras]
toml = ["toml"]

[[package]]
name = "cryptography"
version = "3.1.1"
description = "cryptography is a package which provides cryptographic recipes and primitives to Python developers."
category = "main"
optional = false
python-versions = ">=2.7,!=3.0.*,!=3.1.*,!=3.2.*,!=3.3.*,!=3.4.*"

[package.dependencies]
cffi = ">=1.8,<1.11.3 || >1.11.3"
six = ">=1.4.1"

[package.extras]
docs = ["sphinx (>=1.6.5,!=1.8.0,!=3.1.0,!=3.1.1)", "sphinx-rtd-theme"]
docstest = ["doc8", "pyenchant (>=1.6.11)", "twine (>=1.12.0)", "sphinxcontrib-spelling (>=4.0.1)"]
pep8test = ["black", "flake8", "flake8-import-order", "pep8-naming"]
ssh = ["bcrypt (>=3.1.5)"]
test = ["pytest (>=3.6.0,!=3.9.0,!=3.9.1,!=3.9.2)", "pretend", "iso8601", "pytz", "hypothesis (>=1.11.4,!=3.79.2)"]

[[package]]
<<<<<<< HEAD
name = "dataclasses"
version = "0.8"
description = "A backport of the dataclasses module for Python 3.6"
category = "main"
optional = true
python-versions = ">=3.6, <3.7"

[[package]]
=======
>>>>>>> 711b26db
name = "dbus-python"
version = "1.2.16"
description = "Python bindings for libdbus"
category = "main"
optional = true
python-versions = "*"

[[package]]
name = "docutils"
version = "0.16"
description = "Docutils -- Python Documentation Utilities"
category = "main"
optional = true
python-versions = ">=2.7, !=3.0.*, !=3.1.*, !=3.2.*, !=3.3.*, !=3.4.*"

[[package]]
<<<<<<< HEAD
name = "epsilon"
version = "0.8.0"
description = "A set of utility modules used by Divmod projects"
category = "main"
optional = true
python-versions = "*"

[package.dependencies]
six = ">=1.12.0"
twisted = {version = ">=13.2.0", extras = ["tls"]}
"zope.interface" = "*"

[[package]]
=======
>>>>>>> 711b26db
name = "eventdispatcher"
version = "1.9.4"
description = "An event dispatcher framework inspired by the Kivy project."
category = "main"
optional = false
python-versions = "*"

[package.dependencies]
future = "*"
numpy = "*"

[[package]]
name = "feedparser"
version = "6.0.1"
description = "Universal feed parser, handles RSS 0.9x, RSS 1.0, RSS 2.0, CDF, Atom 0.3, and Atom 1.0 feeds"
category = "main"
optional = true
python-versions = ">=3.6"

[package.dependencies]
sgmllib3k = "*"

[[package]]
name = "flake8"
version = "3.8.4"
description = "the modular source code checker: pep8 pyflakes and co"
category = "main"
optional = true
python-versions = "!=3.0.*,!=3.1.*,!=3.2.*,!=3.3.*,>=2.7"

[package.dependencies]
importlib-metadata = {version = "*", markers = "python_version < \"3.8\""}
mccabe = ">=0.6.0,<0.7.0"
pycodestyle = ">=2.6.0a1,<2.7.0"
pyflakes = ">=2.2.0,<2.3.0"

[[package]]
name = "future"
version = "0.18.2"
description = "Clean single-source support for Python 3 and 2"
category = "main"
optional = false
python-versions = ">=2.6, !=3.0.*, !=3.1.*, !=3.2.*"

[[package]]
name = "hyperlink"
version = "20.0.1"
description = "A featureful, immutable, and correct URL for Python."
category = "main"
optional = false
python-versions = ">=2.6, !=3.0.*, !=3.1.*, !=3.2.*, !=3.3.*"

[package.dependencies]
idna = ">=2.5"

[[package]]
name = "idna"
version = "2.10"
description = "Internationalized Domain Names in Applications (IDNA)"
category = "main"
optional = false
python-versions = ">=2.7, !=3.0.*, !=3.1.*, !=3.2.*, !=3.3.*"

[[package]]
name = "imagesize"
version = "1.2.0"
description = "Getting image size from png/jpeg/jpeg2000/gif file"
category = "main"
optional = true
python-versions = ">=2.7, !=3.0.*, !=3.1.*, !=3.2.*, !=3.3.*"

[[package]]
name = "importlib-metadata"
version = "2.0.0"
description = "Read metadata from Python packages"
category = "main"
optional = true
python-versions = "!=3.0.*,!=3.1.*,!=3.2.*,!=3.3.*,!=3.4.*,>=2.7"

[package.dependencies]
zipp = ">=0.5"

[package.extras]
docs = ["sphinx", "rst.linker"]
testing = ["packaging", "pep517", "importlib-resources (>=1.3)"]

[[package]]
name = "incremental"
version = "17.5.0"
description = ""
category = "main"
optional = false
python-versions = "*"

[package.extras]
scripts = ["click (>=6.0)", "twisted (>=16.4.0)"]

[[package]]
name = "isort"
version = "5.6.3"
description = "A Python utility / library to sort Python imports."
category = "main"
optional = true
python-versions = ">=3.6,<4.0"

[package.extras]
pipfile_deprecated_finder = ["pipreqs", "requirementslib"]
requirements_deprecated_finder = ["pipreqs", "pip-api"]
colors = ["colorama (>=0.4.3,<0.5.0)"]

[[package]]
name = "jinja2"
version = "2.11.2"
description = "A very fast and expressive template engine."
category = "main"
optional = true
python-versions = ">=2.7, !=3.0.*, !=3.1.*, !=3.2.*, !=3.3.*, !=3.4.*"

[package.dependencies]
MarkupSafe = ">=0.23"

[package.extras]
i18n = ["Babel (>=0.8)"]

[[package]]
name = "lazy-object-proxy"
version = "1.4.3"
description = "A fast and thorough lazy object proxy."
category = "main"
optional = true
python-versions = ">=2.7, !=3.0.*, !=3.1.*, !=3.2.*, !=3.3.*"

[[package]]
name = "livestreamer"
version = "1.12.2"
description = "Livestreamer is command-line utility that extracts streams from various services and pipes them into a video player of choice."
category = "main"
optional = true
python-versions = "*"

[package.dependencies]
requests = ">=1.0,<3.0"

[[package]]
name = "lxml"
version = "4.5.2"
description = "Powerful and Pythonic XML processing library combining libxml2/libxslt with the ElementTree API."
category = "main"
optional = false
python-versions = ">=2.7, !=3.0.*, !=3.1.*, !=3.2.*, !=3.3.*, != 3.4.*"

[package.extras]
cssselect = ["cssselect (>=0.7)"]
html5 = ["html5lib"]
htmlsoup = ["beautifulsoup4"]
source = ["Cython (>=0.29.7)"]

[[package]]
name = "markupsafe"
version = "1.1.1"
description = "Safely add untrusted strings to HTML/XML markup."
category = "main"
optional = true
python-versions = ">=2.7,!=3.0.*,!=3.1.*,!=3.2.*,!=3.3.*"

[[package]]
name = "mccabe"
version = "0.6.1"
description = "McCabe checker, plugin for flake8"
category = "main"
optional = true
python-versions = "*"

[[package]]
name = "nose"
version = "1.3.7"
description = "nose extends unittest to make testing easier"
category = "main"
optional = true
python-versions = "*"

[[package]]
name = "nose-cov"
version = "1.6"
description = "nose plugin for coverage reporting, including subprocesses and multiprocessing"
category = "main"
optional = true
python-versions = "*"

[package.dependencies]
cov-core = ">=1.6"
nose = ">=0.11.4"

[[package]]
name = "numpy"
version = "1.19.2"
description = "NumPy is the fundamental package for array computing with Python."
category = "main"
optional = false
python-versions = ">=3.6"

[[package]]
name = "packaging"
version = "20.4"
description = "Core utilities for Python packages"
category = "main"
optional = true
python-versions = ">=2.7, !=3.0.*, !=3.1.*, !=3.2.*, !=3.3.*"

[package.dependencies]
pyparsing = ">=2.0.2"
six = "*"

[[package]]
<<<<<<< HEAD
name = "passlib"
version = "1.7.4"
description = "comprehensive password hashing framework supporting over 30 schemes"
category = "main"
optional = true
python-versions = "*"

[package.extras]
argon2 = ["argon2-cffi (>=18.2.0)"]
bcrypt = ["bcrypt (>=3.1.0)"]
build_docs = ["sphinx (>=1.6)", "sphinxcontrib-fulltoc (>=1.2.0)", "cloud-sptheme (>=1.10.1)"]
totp = ["cryptography"]

[[package]]
name = "pockets"
version = "0.9.1"
description = "A collection of helpful Python tools!"
category = "main"
optional = true
python-versions = "*"
=======
name = "pockets"
version = "0.9.1"
description = "A collection of helpful Python tools!"
category = "main"
optional = true
python-versions = "*"
>>>>>>> 711b26db

[package.dependencies]
six = ">=1.5.2"

[[package]]
name = "pyasn1"
version = "0.4.8"
description = "ASN.1 types and codecs"
category = "main"
optional = false
python-versions = "*"

[[package]]
name = "pyasn1-modules"
version = "0.2.8"
description = "A collection of ASN.1-based protocols modules."
category = "main"
optional = false
python-versions = "*"

[package.dependencies]
pyasn1 = ">=0.4.6,<0.5.0"

[[package]]
name = "pycairo"
version = "1.20.0"
description = "Python interface for cairo"
category = "main"
optional = true
python-versions = ">=3.6, <4"

[[package]]
name = "pycodestyle"
version = "2.6.0"
description = "Python style guide checker"
category = "main"
optional = true
python-versions = ">=2.7, !=3.0.*, !=3.1.*, !=3.2.*, !=3.3.*"

[[package]]
name = "pycparser"
version = "2.20"
description = "C parser in Python"
category = "main"
optional = false
python-versions = ">=2.7, !=3.0.*, !=3.1.*, !=3.2.*, !=3.3.*"

[[package]]
name = "pyflakes"
version = "2.2.0"
description = "passive checker of Python programs"
category = "main"
optional = true
python-versions = ">=2.7, !=3.0.*, !=3.1.*, !=3.2.*, !=3.3.*"

[[package]]
name = "pygments"
version = "2.7.1"
description = "Pygments is a syntax highlighting package written in Python."
category = "main"
optional = true
python-versions = ">=3.5"

[[package]]
name = "pygobject"
version = "3.38.0"
description = "Python bindings for GObject Introspection"
category = "main"
optional = true
python-versions = ">=3.5, <4"

[package.dependencies]
pycairo = ">=1.11.1"

[[package]]
name = "pyhamcrest"
version = "2.0.2"
description = "Hamcrest framework for matcher objects"
category = "main"
optional = false
python-versions = ">=3.5"

[[package]]
name = "pylint"
version = "2.1.1"
description = "python code static checker"
category = "main"
optional = true
python-versions = ">=3.4.*"

[package.dependencies]
astroid = ">=2.0.0"
colorama = {version = "*", markers = "sys_platform == \"win32\""}
isort = ">=4.2.5"
mccabe = "*"

[[package]]
name = "pyopenssl"
version = "19.1.0"
description = "Python wrapper module around the OpenSSL library"
category = "main"
optional = false
python-versions = "*"

[package.dependencies]
cryptography = ">=2.8"
six = ">=1.5.2"

[package.extras]
docs = ["sphinx", "sphinx-rtd-theme"]
test = ["flaky", "pretend", "pytest (>=3.0.1)"]

[[package]]
name = "pyparsing"
version = "2.4.7"
description = "Python parsing module"
category = "main"
optional = true
python-versions = ">=2.6, !=3.0.*, !=3.1.*, !=3.2.*"

[[package]]
name = "python-coveralls"
version = "2.9.3"
description = "Python interface to coveralls.io API\n"
category = "main"
optional = false
python-versions = "*"

[package.dependencies]
coverage = "*"
PyYAML = "*"
requests = "*"
six = "*"

[[package]]
name = "python-dateutil"
version = "2.8.1"
description = "Extensions to the standard Python datetime module"
category = "main"
optional = false
python-versions = "!=3.0.*,!=3.1.*,!=3.2.*,>=2.7"

[package.dependencies]
six = ">=1.5"

[[package]]
name = "pytz"
version = "2020.1"
description = "World timezone definitions, modern and historical"
category = "main"
optional = true
python-versions = "*"

[[package]]
name = "pyyaml"
version = "5.3.1"
description = "YAML parser and emitter for Python"
category = "main"
optional = false
python-versions = ">=2.7, !=3.0.*, !=3.1.*, !=3.2.*, !=3.3.*, !=3.4.*"

[[package]]
name = "recommonmark"
version = "0.6.0"
description = "A docutils-compatibility bridge to CommonMark, enabling you to write CommonMark inside of Docutils & Sphinx projects."
category = "main"
optional = true
python-versions = "*"

[package.dependencies]
commonmark = ">=0.8.1"
docutils = ">=0.11"
sphinx = ">=1.3.1"

[[package]]
name = "requests"
version = "2.24.0"
description = "Python HTTP for Humans."
category = "main"
optional = false
python-versions = ">=2.7, !=3.0.*, !=3.1.*, !=3.2.*, !=3.3.*, !=3.4.*"

[package.dependencies]
certifi = ">=2017.4.17"
chardet = ">=3.0.2,<4"
idna = ">=2.5,<3"
urllib3 = ">=1.21.1,<1.25.0 || >1.25.0,<1.25.1 || >1.25.1,<1.26"

[package.extras]
security = ["pyOpenSSL (>=0.14)", "cryptography (>=1.3.4)"]
socks = ["PySocks (>=1.5.6,!=1.5.7)", "win-inet-pton"]

[[package]]
name = "service-identity"
version = "18.1.0"
description = "Service identity verification for pyOpenSSL & cryptography."
category = "main"
optional = false
python-versions = "*"

[package.dependencies]
attrs = ">=16.0.0"
cryptography = "*"
pyasn1 = "*"
pyasn1-modules = "*"

[package.extras]
dev = ["coverage (>=4.2.0)", "pytest", "sphinx", "idna", "pyopenssl"]
docs = ["sphinx"]
idna = ["idna"]
tests = ["coverage (>=4.2.0)", "pytest"]

[[package]]
name = "sgmllib3k"
version = "1.0.0"
description = "Py3k port of sgmllib."
category = "main"
optional = true
python-versions = "*"

[[package]]
name = "six"
version = "1.15.0"
description = "Python 2 and 3 compatibility utilities"
category = "main"
optional = false
python-versions = ">=2.7, !=3.0.*, !=3.1.*, !=3.2.*"

[[package]]
name = "snowballstemmer"
version = "2.0.0"
description = "This package provides 26 stemmers for 25 languages generated from Snowball algorithms."
category = "main"
optional = true
python-versions = "*"

[[package]]
name = "sphinx"
version = "3.2.1"
description = "Python documentation generator"
category = "main"
optional = true
python-versions = ">=3.5"

[package.dependencies]
alabaster = ">=0.7,<0.8"
babel = ">=1.3"
colorama = {version = ">=0.3.5", markers = "sys_platform == \"win32\""}
docutils = ">=0.12"
imagesize = "*"
Jinja2 = ">=2.3"
packaging = "*"
Pygments = ">=2.0"
requests = ">=2.5.0"
snowballstemmer = ">=1.1"
sphinxcontrib-applehelp = "*"
sphinxcontrib-devhelp = "*"
sphinxcontrib-htmlhelp = "*"
sphinxcontrib-jsmath = "*"
sphinxcontrib-qthelp = "*"
sphinxcontrib-serializinghtml = "*"

[package.extras]
docs = ["sphinxcontrib-websupport"]
lint = ["flake8 (>=3.5.0)", "flake8-import-order", "mypy (>=0.780)", "docutils-stubs"]
test = ["pytest", "pytest-cov", "html5lib", "typed-ast", "cython"]

[[package]]
name = "sphinx-rtd-theme"
version = "0.5.0"
description = "Read the Docs theme for Sphinx"
category = "main"
optional = true
python-versions = "*"

[package.dependencies]
sphinx = "*"

[package.extras]
dev = ["transifex-client", "sphinxcontrib-httpdomain", "bump2version"]

[[package]]
name = "sphinxcontrib-applehelp"
version = "1.0.2"
description = "sphinxcontrib-applehelp is a sphinx extension which outputs Apple help books"
category = "main"
optional = true
python-versions = ">=3.5"

[package.extras]
lint = ["flake8", "mypy", "docutils-stubs"]
test = ["pytest"]

[[package]]
name = "sphinxcontrib-devhelp"
version = "1.0.2"
description = "sphinxcontrib-devhelp is a sphinx extension which outputs Devhelp document."
category = "main"
optional = true
python-versions = ">=3.5"

[package.extras]
lint = ["flake8", "mypy", "docutils-stubs"]
test = ["pytest"]

[[package]]
name = "sphinxcontrib-htmlhelp"
version = "1.0.3"
description = "sphinxcontrib-htmlhelp is a sphinx extension which renders HTML help files"
category = "main"
optional = true
python-versions = ">=3.5"

[package.extras]
lint = ["flake8", "mypy", "docutils-stubs"]
test = ["pytest", "html5lib"]

[[package]]
name = "sphinxcontrib-jsmath"
version = "1.0.1"
description = "A sphinx extension which renders display math in HTML via JavaScript"
category = "main"
optional = true
python-versions = ">=3.5"

[package.extras]
test = ["pytest", "flake8", "mypy"]

[[package]]
name = "sphinxcontrib-napoleon"
version = "0.7"
description = "Sphinx \"napoleon\" extension."
category = "main"
optional = true
python-versions = "*"

[package.dependencies]
pockets = ">=0.3"
six = ">=1.5.2"

[[package]]
name = "sphinxcontrib-qthelp"
version = "1.0.3"
description = "sphinxcontrib-qthelp is a sphinx extension which outputs QtHelp document."
category = "main"
optional = true
python-versions = ">=3.5"

[package.extras]
lint = ["flake8", "mypy", "docutils-stubs"]
test = ["pytest"]

[[package]]
name = "sphinxcontrib-serializinghtml"
version = "1.1.4"
description = "sphinxcontrib-serializinghtml is a sphinx extension which outputs \"serialized\" HTML files (json and pickle)."
category = "main"
optional = true
python-versions = ">=3.5"

[package.extras]
lint = ["flake8", "mypy", "docutils-stubs"]
test = ["pytest"]

[[package]]
<<<<<<< HEAD
name = "tagpy"
version = "2018.1.1"
description = "Python Bindings for TagLib"
category = "main"
optional = true
python-versions = "*"
develop = false

[package.source]
type = "git"
url = "https://github.com/palfrey/tagpy.git"
reference = "fb452e4d46c6521de7a0f7b1ed7db4006b7d4a7c"
resolved_reference = "fb452e4d46c6521de7a0f7b1ed7db4006b7d4a7c"

[[package]]
=======
>>>>>>> 711b26db
name = "twisted"
version = "20.3.0"
description = "An asynchronous networking framework written in Python"
category = "main"
optional = false
python-versions = ">=2.7,!=3.0.*,!=3.1.*,!=3.2.*,!=3.3.*,!=3.4.*"

[package.dependencies]
attrs = ">=19.2.0"
Automat = ">=0.3.0"
constantly = ">=15.1"
hyperlink = ">=17.1.1"
idna = {version = ">=0.6,<2.3 || >2.3", optional = true, markers = "extra == \"tls\""}
incremental = ">=16.10.1"
PyHamcrest = ">=1.9.0,<1.10.0 || >1.10.0"
<<<<<<< HEAD
pyopenssl = {version = ">=16.0.0", optional = true, markers = "extra == \"tls\""}
service_identity = {version = ">=18.1.0", optional = true, markers = "extra == \"tls\""}
=======
>>>>>>> 711b26db
"zope.interface" = ">=4.4.2"

[package.extras]
all_non_platform = ["pyopenssl (>=16.0.0)", "service_identity (>=18.1.0)", "idna (>=0.6,!=2.3)", "pyasn1", "cryptography (>=2.5)", "appdirs (>=1.4.0)", "bcrypt (>=3.0.0)", "soappy", "pyserial (>=3.0)", "h2 (>=3.0,<4.0)", "priority (>=1.1.0,<2.0)", "pywin32 (!=226)"]
conch = ["pyasn1", "cryptography (>=2.5)", "appdirs (>=1.4.0)", "bcrypt (>=3.0.0)"]
dev = ["pyflakes (>=1.0.0)", "twisted-dev-tools (>=0.0.2)", "python-subunit", "sphinx (>=1.3.1)", "towncrier (>=17.4.0)"]
http2 = ["h2 (>=3.0,<4.0)", "priority (>=1.1.0,<2.0)"]
macos_platform = ["pyobjc-core", "pyobjc-framework-cfnetwork", "pyobjc-framework-cocoa", "pyopenssl (>=16.0.0)", "service_identity (>=18.1.0)", "idna (>=0.6,!=2.3)", "pyasn1", "cryptography (>=2.5)", "appdirs (>=1.4.0)", "bcrypt (>=3.0.0)", "soappy", "pyserial (>=3.0)", "h2 (>=3.0,<4.0)", "priority (>=1.1.0,<2.0)", "pywin32 (!=226)"]
osx_platform = ["pyobjc-core", "pyobjc-framework-cfnetwork", "pyobjc-framework-cocoa", "pyopenssl (>=16.0.0)", "service_identity (>=18.1.0)", "idna (>=0.6,!=2.3)", "pyasn1", "cryptography (>=2.5)", "appdirs (>=1.4.0)", "bcrypt (>=3.0.0)", "soappy", "pyserial (>=3.0)", "h2 (>=3.0,<4.0)", "priority (>=1.1.0,<2.0)", "pywin32 (!=226)"]
serial = ["pyserial (>=3.0)", "pywin32 (!=226)"]
soap = ["soappy"]
tls = ["pyopenssl (>=16.0.0)", "service_identity (>=18.1.0)", "idna (>=0.6,!=2.3)"]
windows_platform = ["pywin32 (!=226)", "pyopenssl (>=16.0.0)", "service_identity (>=18.1.0)", "idna (>=0.6,!=2.3)", "pyasn1", "cryptography (>=2.5)", "appdirs (>=1.4.0)", "bcrypt (>=3.0.0)", "soappy", "pyserial (>=3.0)", "h2 (>=3.0,<4.0)", "priority (>=1.1.0,<2.0)", "pywin32 (!=226)"]

[[package]]
name = "txaio"
version = "20.4.1"
description = "Compatibility API between asyncio/Twisted/Trollius"
category = "main"
optional = true
python-versions = ">=3.5"

[package.extras]
all = ["zope.interface (>=3.6)", "twisted (>=20.3.0)"]
dev = ["wheel", "pytest (>=2.6.4)", "pytest-cov (>=1.8.1)", "pep8 (>=1.6.2)", "sphinx (>=1.2.3)", "pyenchant (>=1.6.6)", "sphinxcontrib-spelling (>=2.1.2)", "sphinx-rtd-theme (>=0.1.9)", "tox (>=2.1.1)", "mock (==1.3.0)", "twine (>=1.6.5)"]
twisted = ["zope.interface (>=3.6)", "twisted (>=20.3.0)"]

[[package]]
<<<<<<< HEAD
name = "txpasslib"
version = "0.1.0"
description = "Twisted wrapper for passlib"
category = "main"
optional = true
python-versions = "*"

[package.dependencies]
attrs = ">=16.0.0"
passlib = ">=1.7.0"
Twisted = ">=15.5.0"

[package.extras]
test = ["hypothesis (>=3.6.0,<4.0.0)", "testtools (>=2.2.0)"]

[[package]]
name = "typed-ast"
version = "1.4.1"
description = "a fork of Python 2 and 3 ast modules with type comment support"
category = "main"
optional = true
python-versions = "*"

[[package]]
name = "typing-extensions"
version = "4.0.1"
description = "Backported and Experimental Type Hints for Python 3.6+"
category = "main"
optional = true
python-versions = ">=3.6"

[[package]]
=======
name = "typed-ast"
version = "1.4.1"
description = "a fork of Python 2 and 3 ast modules with type comment support"
category = "main"
optional = true
python-versions = "*"

[[package]]
>>>>>>> 711b26db
name = "urllib3"
version = "1.25.10"
description = "HTTP library with thread-safe connection pooling, file post, and more."
category = "main"
optional = false
python-versions = ">=2.7, !=3.0.*, !=3.1.*, !=3.2.*, !=3.3.*, !=3.4.*, <4"

[package.extras]
brotli = ["brotlipy (>=0.6.0)"]
secure = ["certifi", "cryptography (>=1.3.4)", "idna (>=2.0.0)", "pyOpenSSL (>=0.14)", "ipaddress"]
socks = ["PySocks (>=1.5.6,!=1.5.7,<2.0)"]

[[package]]
name = "wrapt"
version = "1.12.1"
description = "Module for decorators, wrappers and monkey patching."
category = "main"
optional = true
python-versions = "*"

[[package]]
name = "zipp"
version = "3.3.0"
description = "Backport of pathlib-compatible object wrapper for zip files"
category = "main"
optional = true
python-versions = ">=3.6"

[package.extras]
docs = ["sphinx", "jaraco.packaging (>=3.2)", "rst.linker (>=1.9)"]
testing = ["pytest (>=3.5,!=3.7.3)", "pytest-checkdocs (>=1.2.3)", "pytest-flake8", "pytest-cov", "jaraco.test (>=3.2.0)", "jaraco.itertools", "func-timeout", "pytest-black (>=0.3.7)", "pytest-mypy"]

[[package]]
name = "zope.interface"
version = "5.1.2"
description = "Interfaces for Python"
category = "main"
optional = false
python-versions = ">=2.7, !=3.0.*, !=3.1.*, !=3.2.*, !=3.3.*, !=3.4.*"

[package.extras]
docs = ["sphinx", "repoze.sphinx.autointerface"]
test = ["coverage (>=5.0.3)", "zope.event", "zope.testing"]
testing = ["coverage (>=5.0.3)", "zope.event", "zope.testing"]

[extras]
audio = []
dbus = ["dbus-python"]
dev = ["autobahn", "dbus-python", "pycairo", "pygobject", "flake8", "nose", "nose-cov", "pylint", "python-coveralls", "recommonmark", "sphinx", "sphinx-rtd-theme", "sphinxcontrib-napoleon"]
docs = ["recommonmark", "sphinx", "sphinx-rtd-theme", "sphinxcontrib-napoleon"]
elisa = ["axiom", "epsilon"]
feed = ["feedparser"]
gstreamer = ["pycairo", "pygobject"]
mediadb = ["axiom", "epsilon", "tagpy"]
picasa = []
test = ["flake8", "nose", "nose-cov", "pylint", "python-coveralls"]
twitch = ["livestreamer"]
web = ["autobahn"]
youtube = []

[metadata]
lock-version = "1.1"
python-versions = "^3.6"
<<<<<<< HEAD
content-hash = "3b9c349b299e571f899bc79b7e753d6ff7884ef5b9509846aa572832a4d121a3"
=======
content-hash = "4e8b16bdeade287586cf2c920779992090045b72888eb19e78b0b11bfae2a987"
>>>>>>> 711b26db

[metadata.files]
alabaster = [
    {file = "alabaster-0.7.12-py2.py3-none-any.whl", hash = "sha256:446438bdcca0e05bd45ea2de1668c1d9b032e1a9154c2c259092d77031ddd359"},
    {file = "alabaster-0.7.12.tar.gz", hash = "sha256:a661d72d58e6ea8a57f7a86e37d86716863ee5e92788398526d58b26a4e4dc02"},
]
argon2-cffi = [
    {file = "argon2-cffi-21.3.0.tar.gz", hash = "sha256:d384164d944190a7dd7ef22c6aa3ff197da12962bd04b17f64d4e93d934dba5b"},
    {file = "argon2_cffi-21.3.0-py3-none-any.whl", hash = "sha256:8c976986f2c5c0e5000919e6de187906cfd81fb1c72bf9d88c01177e77da7f80"},
]
argon2-cffi-bindings = [
    {file = "argon2-cffi-bindings-21.2.0.tar.gz", hash = "sha256:bb89ceffa6c791807d1305ceb77dbfacc5aa499891d2c55661c6459651fc39e3"},
    {file = "argon2_cffi_bindings-21.2.0-cp36-abi3-macosx_10_9_x86_64.whl", hash = "sha256:ccb949252cb2ab3a08c02024acb77cfb179492d5701c7cbdbfd776124d4d2367"},
    {file = "argon2_cffi_bindings-21.2.0-cp36-abi3-manylinux_2_17_aarch64.manylinux2014_aarch64.whl", hash = "sha256:9524464572e12979364b7d600abf96181d3541da11e23ddf565a32e70bd4dc0d"},
    {file = "argon2_cffi_bindings-21.2.0-cp36-abi3-manylinux_2_17_x86_64.manylinux2014_x86_64.whl", hash = "sha256:b746dba803a79238e925d9046a63aa26bf86ab2a2fe74ce6b009a1c3f5c8f2ae"},
    {file = "argon2_cffi_bindings-21.2.0-cp36-abi3-manylinux_2_5_i686.manylinux1_i686.manylinux_2_17_i686.manylinux2014_i686.whl", hash = "sha256:58ed19212051f49a523abb1dbe954337dc82d947fb6e5a0da60f7c8471a8476c"},
    {file = "argon2_cffi_bindings-21.2.0-cp36-abi3-musllinux_1_1_aarch64.whl", hash = "sha256:bd46088725ef7f58b5a1ef7ca06647ebaf0eb4baff7d1d0d177c6cc8744abd86"},
    {file = "argon2_cffi_bindings-21.2.0-cp36-abi3-musllinux_1_1_i686.whl", hash = "sha256:8cd69c07dd875537a824deec19f978e0f2078fdda07fd5c42ac29668dda5f40f"},
    {file = "argon2_cffi_bindings-21.2.0-cp36-abi3-musllinux_1_1_x86_64.whl", hash = "sha256:f1152ac548bd5b8bcecfb0b0371f082037e47128653df2e8ba6e914d384f3c3e"},
    {file = "argon2_cffi_bindings-21.2.0-cp36-abi3-win32.whl", hash = "sha256:603ca0aba86b1349b147cab91ae970c63118a0f30444d4bc80355937c950c082"},
    {file = "argon2_cffi_bindings-21.2.0-cp36-abi3-win_amd64.whl", hash = "sha256:b2ef1c30440dbbcba7a5dc3e319408b59676e2e039e2ae11a8775ecf482b192f"},
    {file = "argon2_cffi_bindings-21.2.0-cp38-abi3-macosx_10_9_universal2.whl", hash = "sha256:e415e3f62c8d124ee16018e491a009937f8cf7ebf5eb430ffc5de21b900dad93"},
    {file = "argon2_cffi_bindings-21.2.0-pp37-pypy37_pp73-macosx_10_9_x86_64.whl", hash = "sha256:3e385d1c39c520c08b53d63300c3ecc28622f076f4c2b0e6d7e796e9f6502194"},
    {file = "argon2_cffi_bindings-21.2.0-pp37-pypy37_pp73-manylinux_2_17_aarch64.manylinux2014_aarch64.whl", hash = "sha256:2c3e3cc67fdb7d82c4718f19b4e7a87123caf8a93fde7e23cf66ac0337d3cb3f"},
    {file = "argon2_cffi_bindings-21.2.0-pp37-pypy37_pp73-manylinux_2_17_x86_64.manylinux2014_x86_64.whl", hash = "sha256:6a22ad9800121b71099d0fb0a65323810a15f2e292f2ba450810a7316e128ee5"},
    {file = "argon2_cffi_bindings-21.2.0-pp37-pypy37_pp73-manylinux_2_5_i686.manylinux1_i686.manylinux_2_17_i686.manylinux2014_i686.whl", hash = "sha256:f9f8b450ed0547e3d473fdc8612083fd08dd2120d6ac8f73828df9b7d45bb351"},
    {file = "argon2_cffi_bindings-21.2.0-pp37-pypy37_pp73-win_amd64.whl", hash = "sha256:93f9bf70084f97245ba10ee36575f0c3f1e7d7724d67d8e5b08e61787c320ed7"},
    {file = "argon2_cffi_bindings-21.2.0-pp38-pypy38_pp73-macosx_10_9_x86_64.whl", hash = "sha256:3b9ef65804859d335dc6b31582cad2c5166f0c3e7975f324d9ffaa34ee7e6583"},
    {file = "argon2_cffi_bindings-21.2.0-pp38-pypy38_pp73-manylinux_2_17_aarch64.manylinux2014_aarch64.whl", hash = "sha256:d4966ef5848d820776f5f562a7d45fdd70c2f330c961d0d745b784034bd9f48d"},
    {file = "argon2_cffi_bindings-21.2.0-pp38-pypy38_pp73-manylinux_2_17_x86_64.manylinux2014_x86_64.whl", hash = "sha256:20ef543a89dee4db46a1a6e206cd015360e5a75822f76df533845c3cbaf72670"},
    {file = "argon2_cffi_bindings-21.2.0-pp38-pypy38_pp73-manylinux_2_5_i686.manylinux1_i686.manylinux_2_17_i686.manylinux2014_i686.whl", hash = "sha256:ed2937d286e2ad0cc79a7087d3c272832865f779430e0cc2b4f3718d3159b0cb"},
    {file = "argon2_cffi_bindings-21.2.0-pp38-pypy38_pp73-win_amd64.whl", hash = "sha256:5e00316dabdaea0b2dd82d141cc66889ced0cdcbfa599e8b471cf22c620c329a"},
]
astroid = [
    {file = "astroid-2.4.2-py3-none-any.whl", hash = "sha256:bc58d83eb610252fd8de6363e39d4f1d0619c894b0ed24603b881c02e64c7386"},
    {file = "astroid-2.4.2.tar.gz", hash = "sha256:2f4078c2a41bf377eea06d71c9d2ba4eb8f6b1af2135bec27bbbb7d8f12bb703"},
]
attrs = [
    {file = "attrs-20.2.0-py2.py3-none-any.whl", hash = "sha256:fce7fc47dfc976152e82d53ff92fa0407700c21acd20886a13777a0d20e655dc"},
    {file = "attrs-20.2.0.tar.gz", hash = "sha256:26b54ddbbb9ee1d34d5d3668dd37d6cf74990ab23c828c2888dccdceee395594"},
]
autobahn = [
    {file = "autobahn-20.7.1-py2.py3-none-any.whl", hash = "sha256:24ce276d313e84d68241c3aef30d484f352b90a40168981b3640312c821df77b"},
    {file = "autobahn-20.7.1.tar.gz", hash = "sha256:86bbce30cdd407137c57670993a8f9bfdfe3f8e994b889181d85e844d5aa8dfb"},
]
automat = [
    {file = "Automat-20.2.0-py2.py3-none-any.whl", hash = "sha256:b6feb6455337df834f6c9962d6ccf771515b7d939bca142b29c20c2376bc6111"},
    {file = "Automat-20.2.0.tar.gz", hash = "sha256:7979803c74610e11ef0c0d68a2942b152df52da55336e0c9d58daf1831cbdf33"},
]
axiom = []
babel = [
    {file = "Babel-2.8.0-py2.py3-none-any.whl", hash = "sha256:d670ea0b10f8b723672d3a6abeb87b565b244da220d76b4dba1b66269ec152d4"},
    {file = "Babel-2.8.0.tar.gz", hash = "sha256:1aac2ae2d0d8ea368fa90906567f5c08463d98ade155c0c4bfedd6a0f7160e38"},
]
certifi = [
    {file = "certifi-2020.6.20-py2.py3-none-any.whl", hash = "sha256:8fc0819f1f30ba15bdb34cceffb9ef04d99f420f68eb75d901e9560b8749fc41"},
    {file = "certifi-2020.6.20.tar.gz", hash = "sha256:5930595817496dd21bb8dc35dad090f1c2cd0adfaf21204bf6732ca5d8ee34d3"},
]
cffi = [
    {file = "cffi-1.14.3-2-cp27-cp27m-macosx_10_9_x86_64.whl", hash = "sha256:3eeeb0405fd145e714f7633a5173318bd88d8bbfc3dd0a5751f8c4f70ae629bc"},
    {file = "cffi-1.14.3-2-cp35-cp35m-macosx_10_9_x86_64.whl", hash = "sha256:cb763ceceae04803adcc4e2d80d611ef201c73da32d8f2722e9d0ab0c7f10768"},
    {file = "cffi-1.14.3-2-cp36-cp36m-macosx_10_9_x86_64.whl", hash = "sha256:44f60519595eaca110f248e5017363d751b12782a6f2bd6a7041cba275215f5d"},
    {file = "cffi-1.14.3-2-cp37-cp37m-macosx_10_9_x86_64.whl", hash = "sha256:c53af463f4a40de78c58b8b2710ade243c81cbca641e34debf3396a9640d6ec1"},
    {file = "cffi-1.14.3-2-cp38-cp38-macosx_10_9_x86_64.whl", hash = "sha256:33c6cdc071ba5cd6d96769c8969a0531be2d08c2628a0143a10a7dcffa9719ca"},
    {file = "cffi-1.14.3-2-cp39-cp39-macosx_10_9_x86_64.whl", hash = "sha256:c11579638288e53fc94ad60022ff1b67865363e730ee41ad5e6f0a17188b327a"},
    {file = "cffi-1.14.3-cp27-cp27m-manylinux1_i686.whl", hash = "sha256:3cb3e1b9ec43256c4e0f8d2837267a70b0e1ca8c4f456685508ae6106b1f504c"},
    {file = "cffi-1.14.3-cp27-cp27m-manylinux1_x86_64.whl", hash = "sha256:f0620511387790860b249b9241c2f13c3a80e21a73e0b861a2df24e9d6f56730"},
    {file = "cffi-1.14.3-cp27-cp27m-win32.whl", hash = "sha256:005f2bfe11b6745d726dbb07ace4d53f057de66e336ff92d61b8c7e9c8f4777d"},
    {file = "cffi-1.14.3-cp27-cp27m-win_amd64.whl", hash = "sha256:2f9674623ca39c9ebe38afa3da402e9326c245f0f5ceff0623dccdac15023e05"},
    {file = "cffi-1.14.3-cp27-cp27mu-manylinux1_i686.whl", hash = "sha256:09e96138280241bd355cd585148dec04dbbedb4f46128f340d696eaafc82dd7b"},
    {file = "cffi-1.14.3-cp27-cp27mu-manylinux1_x86_64.whl", hash = "sha256:3363e77a6176afb8823b6e06db78c46dbc4c7813b00a41300a4873b6ba63b171"},
    {file = "cffi-1.14.3-cp35-cp35m-manylinux1_i686.whl", hash = "sha256:0ef488305fdce2580c8b2708f22d7785ae222d9825d3094ab073e22e93dfe51f"},
    {file = "cffi-1.14.3-cp35-cp35m-manylinux1_x86_64.whl", hash = "sha256:0b1ad452cc824665ddc682400b62c9e4f5b64736a2ba99110712fdee5f2505c4"},
    {file = "cffi-1.14.3-cp35-cp35m-win32.whl", hash = "sha256:85ba797e1de5b48aa5a8427b6ba62cf69607c18c5d4eb747604b7302f1ec382d"},
    {file = "cffi-1.14.3-cp35-cp35m-win_amd64.whl", hash = "sha256:e66399cf0fc07de4dce4f588fc25bfe84a6d1285cc544e67987d22663393926d"},
    {file = "cffi-1.14.3-cp36-cp36m-manylinux1_i686.whl", hash = "sha256:15f351bed09897fbda218e4db5a3d5c06328862f6198d4fb385f3e14e19decb3"},
    {file = "cffi-1.14.3-cp36-cp36m-manylinux1_x86_64.whl", hash = "sha256:4d7c26bfc1ea9f92084a1d75e11999e97b62d63128bcc90c3624d07813c52808"},
    {file = "cffi-1.14.3-cp36-cp36m-manylinux2014_aarch64.whl", hash = "sha256:23e5d2040367322824605bc29ae8ee9175200b92cb5483ac7d466927a9b3d537"},
    {file = "cffi-1.14.3-cp36-cp36m-win32.whl", hash = "sha256:a624fae282e81ad2e4871bdb767e2c914d0539708c0f078b5b355258293c98b0"},
    {file = "cffi-1.14.3-cp36-cp36m-win_amd64.whl", hash = "sha256:de31b5164d44ef4943db155b3e8e17929707cac1e5bd2f363e67a56e3af4af6e"},
    {file = "cffi-1.14.3-cp37-cp37m-manylinux1_i686.whl", hash = "sha256:f92cdecb618e5fa4658aeb97d5eb3d2f47aa94ac6477c6daf0f306c5a3b9e6b1"},
    {file = "cffi-1.14.3-cp37-cp37m-manylinux1_x86_64.whl", hash = "sha256:22399ff4870fb4c7ef19fff6eeb20a8bbf15571913c181c78cb361024d574579"},
    {file = "cffi-1.14.3-cp37-cp37m-manylinux2014_aarch64.whl", hash = "sha256:f4eae045e6ab2bb54ca279733fe4eb85f1effda392666308250714e01907f394"},
    {file = "cffi-1.14.3-cp37-cp37m-win32.whl", hash = "sha256:b0358e6fefc74a16f745afa366acc89f979040e0cbc4eec55ab26ad1f6a9bfbc"},
    {file = "cffi-1.14.3-cp37-cp37m-win_amd64.whl", hash = "sha256:6642f15ad963b5092d65aed022d033c77763515fdc07095208f15d3563003869"},
    {file = "cffi-1.14.3-cp38-cp38-manylinux1_i686.whl", hash = "sha256:2791f68edc5749024b4722500e86303a10d342527e1e3bcac47f35fbd25b764e"},
    {file = "cffi-1.14.3-cp38-cp38-manylinux1_x86_64.whl", hash = "sha256:529c4ed2e10437c205f38f3691a68be66c39197d01062618c55f74294a4a4828"},
    {file = "cffi-1.14.3-cp38-cp38-manylinux2014_aarch64.whl", hash = "sha256:8f0f1e499e4000c4c347a124fa6a27d37608ced4fe9f7d45070563b7c4c370c9"},
    {file = "cffi-1.14.3-cp38-cp38-win32.whl", hash = "sha256:3b8eaf915ddc0709779889c472e553f0d3e8b7bdf62dab764c8921b09bf94522"},
    {file = "cffi-1.14.3-cp38-cp38-win_amd64.whl", hash = "sha256:bbd2f4dfee1079f76943767fce837ade3087b578aeb9f69aec7857d5bf25db15"},
    {file = "cffi-1.14.3-cp39-cp39-manylinux1_i686.whl", hash = "sha256:cc75f58cdaf043fe6a7a6c04b3b5a0e694c6a9e24050967747251fb80d7bce0d"},
    {file = "cffi-1.14.3-cp39-cp39-manylinux1_x86_64.whl", hash = "sha256:bf39a9e19ce7298f1bd6a9758fa99707e9e5b1ebe5e90f2c3913a47bc548747c"},
    {file = "cffi-1.14.3-cp39-cp39-win32.whl", hash = "sha256:d80998ed59176e8cba74028762fbd9b9153b9afc71ea118e63bbf5d4d0f9552b"},
    {file = "cffi-1.14.3-cp39-cp39-win_amd64.whl", hash = "sha256:c150eaa3dadbb2b5339675b88d4573c1be3cb6f2c33a6c83387e10cc0bf05bd3"},
    {file = "cffi-1.14.3.tar.gz", hash = "sha256:f92f789e4f9241cd262ad7a555ca2c648a98178a953af117ef7fad46aa1d5591"},
]
chardet = [
    {file = "chardet-3.0.4-py2.py3-none-any.whl", hash = "sha256:fc323ffcaeaed0e0a02bf4d117757b98aed530d9ed4531e3e15460124c106691"},
    {file = "chardet-3.0.4.tar.gz", hash = "sha256:84ab92ed1c4d4f16916e05906b6b75a6c0fb5db821cc65e70cbd64a3e2a5eaae"},
]
colorama = [
    {file = "colorama-0.4.3-py2.py3-none-any.whl", hash = "sha256:7d73d2a99753107a36ac6b455ee49046802e59d9d076ef8e47b61499fa29afff"},
    {file = "colorama-0.4.3.tar.gz", hash = "sha256:e96da0d330793e2cb9485e9ddfd918d456036c7149416295932478192f4436a1"},
]
commonmark = [
    {file = "commonmark-0.9.1-py2.py3-none-any.whl", hash = "sha256:da2f38c92590f83de410ba1a3cbceafbc74fee9def35f9251ba9a971d6d66fd9"},
    {file = "commonmark-0.9.1.tar.gz", hash = "sha256:452f9dc859be7f06631ddcb328b6919c67984aca654e5fefb3914d54691aed60"},
]
configobj = [
    {file = "configobj-5.0.6.tar.gz", hash = "sha256:a2f5650770e1c87fb335af19a9b7eb73fc05ccf22144eb68db7d00cd2bcb0902"},
]
constantly = [
    {file = "constantly-15.1.0-py2.py3-none-any.whl", hash = "sha256:dd2fa9d6b1a51a83f0d7dd76293d734046aa176e384bf6e33b7e44880eb37c5d"},
    {file = "constantly-15.1.0.tar.gz", hash = "sha256:586372eb92059873e29eba4f9dec8381541b4d3834660707faf8ba59146dfc35"},
]
cov-core = [
    {file = "cov-core-1.15.0.tar.gz", hash = "sha256:4a14c67d520fda9d42b0da6134638578caae1d374b9bb462d8de00587dba764c"},
]
coverage = [
    {file = "coverage-5.3-cp27-cp27m-macosx_10_13_intel.whl", hash = "sha256:bd3166bb3b111e76a4f8e2980fa1addf2920a4ca9b2b8ca36a3bc3dedc618270"},
    {file = "coverage-5.3-cp27-cp27m-macosx_10_9_x86_64.whl", hash = "sha256:9342dd70a1e151684727c9c91ea003b2fb33523bf19385d4554f7897ca0141d4"},
    {file = "coverage-5.3-cp27-cp27m-manylinux1_i686.whl", hash = "sha256:63808c30b41f3bbf65e29f7280bf793c79f54fb807057de7e5238ffc7cc4d7b9"},
    {file = "coverage-5.3-cp27-cp27m-manylinux1_x86_64.whl", hash = "sha256:4d6a42744139a7fa5b46a264874a781e8694bb32f1d76d8137b68138686f1729"},
    {file = "coverage-5.3-cp27-cp27m-win32.whl", hash = "sha256:86e9f8cd4b0cdd57b4ae71a9c186717daa4c5a99f3238a8723f416256e0b064d"},
    {file = "coverage-5.3-cp27-cp27m-win_amd64.whl", hash = "sha256:7858847f2d84bf6e64c7f66498e851c54de8ea06a6f96a32a1d192d846734418"},
    {file = "coverage-5.3-cp27-cp27mu-manylinux1_i686.whl", hash = "sha256:530cc8aaf11cc2ac7430f3614b04645662ef20c348dce4167c22d99bec3480e9"},
    {file = "coverage-5.3-cp27-cp27mu-manylinux1_x86_64.whl", hash = "sha256:381ead10b9b9af5f64646cd27107fb27b614ee7040bb1226f9c07ba96625cbb5"},
    {file = "coverage-5.3-cp35-cp35m-macosx_10_13_x86_64.whl", hash = "sha256:71b69bd716698fa62cd97137d6f2fdf49f534decb23a2c6fc80813e8b7be6822"},
    {file = "coverage-5.3-cp35-cp35m-manylinux1_i686.whl", hash = "sha256:1d44bb3a652fed01f1f2c10d5477956116e9b391320c94d36c6bf13b088a1097"},
    {file = "coverage-5.3-cp35-cp35m-manylinux1_x86_64.whl", hash = "sha256:1c6703094c81fa55b816f5ae542c6ffc625fec769f22b053adb42ad712d086c9"},
    {file = "coverage-5.3-cp35-cp35m-win32.whl", hash = "sha256:cedb2f9e1f990918ea061f28a0f0077a07702e3819602d3507e2ff98c8d20636"},
    {file = "coverage-5.3-cp35-cp35m-win_amd64.whl", hash = "sha256:7f43286f13d91a34fadf61ae252a51a130223c52bfefb50310d5b2deb062cf0f"},
    {file = "coverage-5.3-cp36-cp36m-macosx_10_13_x86_64.whl", hash = "sha256:c851b35fc078389bc16b915a0a7c1d5923e12e2c5aeec58c52f4aa8085ac8237"},
    {file = "coverage-5.3-cp36-cp36m-manylinux1_i686.whl", hash = "sha256:aac1ba0a253e17889550ddb1b60a2063f7474155465577caa2a3b131224cfd54"},
    {file = "coverage-5.3-cp36-cp36m-manylinux1_x86_64.whl", hash = "sha256:2b31f46bf7b31e6aa690d4c7a3d51bb262438c6dcb0d528adde446531d0d3bb7"},
    {file = "coverage-5.3-cp36-cp36m-win32.whl", hash = "sha256:c5f17ad25d2c1286436761b462e22b5020d83316f8e8fcb5deb2b3151f8f1d3a"},
    {file = "coverage-5.3-cp36-cp36m-win_amd64.whl", hash = "sha256:aef72eae10b5e3116bac6957de1df4d75909fc76d1499a53fb6387434b6bcd8d"},
    {file = "coverage-5.3-cp37-cp37m-macosx_10_13_x86_64.whl", hash = "sha256:e8caf961e1b1a945db76f1b5fa9c91498d15f545ac0ababbe575cfab185d3bd8"},
    {file = "coverage-5.3-cp37-cp37m-manylinux1_i686.whl", hash = "sha256:29a6272fec10623fcbe158fdf9abc7a5fa032048ac1d8631f14b50fbfc10d17f"},
    {file = "coverage-5.3-cp37-cp37m-manylinux1_x86_64.whl", hash = "sha256:2d43af2be93ffbad25dd959899b5b809618a496926146ce98ee0b23683f8c51c"},
    {file = "coverage-5.3-cp37-cp37m-win32.whl", hash = "sha256:c3888a051226e676e383de03bf49eb633cd39fc829516e5334e69b8d81aae751"},
    {file = "coverage-5.3-cp37-cp37m-win_amd64.whl", hash = "sha256:9669179786254a2e7e57f0ecf224e978471491d660aaca833f845b72a2df3709"},
    {file = "coverage-5.3-cp38-cp38-macosx_10_9_x86_64.whl", hash = "sha256:0203acd33d2298e19b57451ebb0bed0ab0c602e5cf5a818591b4918b1f97d516"},
    {file = "coverage-5.3-cp38-cp38-manylinux1_i686.whl", hash = "sha256:582ddfbe712025448206a5bc45855d16c2e491c2dd102ee9a2841418ac1c629f"},
    {file = "coverage-5.3-cp38-cp38-manylinux1_x86_64.whl", hash = "sha256:0f313707cdecd5cd3e217fc68c78a960b616604b559e9ea60cc16795c4304259"},
    {file = "coverage-5.3-cp38-cp38-win32.whl", hash = "sha256:78e93cc3571fd928a39c0b26767c986188a4118edc67bc0695bc7a284da22e82"},
    {file = "coverage-5.3-cp38-cp38-win_amd64.whl", hash = "sha256:8f264ba2701b8c9f815b272ad568d555ef98dfe1576802ab3149c3629a9f2221"},
    {file = "coverage-5.3-cp39-cp39-macosx_10_13_x86_64.whl", hash = "sha256:50691e744714856f03a86df3e2bff847c2acede4c191f9a1da38f088df342978"},
    {file = "coverage-5.3-cp39-cp39-manylinux1_i686.whl", hash = "sha256:9361de40701666b034c59ad9e317bae95c973b9ff92513dd0eced11c6adf2e21"},
    {file = "coverage-5.3-cp39-cp39-manylinux1_x86_64.whl", hash = "sha256:c1b78fb9700fc961f53386ad2fd86d87091e06ede5d118b8a50dea285a071c24"},
    {file = "coverage-5.3-cp39-cp39-win32.whl", hash = "sha256:cb7df71de0af56000115eafd000b867d1261f786b5eebd88a0ca6360cccfaca7"},
    {file = "coverage-5.3-cp39-cp39-win_amd64.whl", hash = "sha256:47a11bdbd8ada9b7ee628596f9d97fbd3851bd9999d398e9436bd67376dbece7"},
    {file = "coverage-5.3.tar.gz", hash = "sha256:280baa8ec489c4f542f8940f9c4c2181f0306a8ee1a54eceba071a449fb870a0"},
]
cryptography = [
    {file = "cryptography-3.1.1-cp27-cp27m-macosx_10_10_x86_64.whl", hash = "sha256:65beb15e7f9c16e15934569d29fb4def74ea1469d8781f6b3507ab896d6d8719"},
    {file = "cryptography-3.1.1-cp27-cp27m-manylinux1_x86_64.whl", hash = "sha256:983c0c3de4cb9fcba68fd3f45ed846eb86a2a8b8d8bc5bb18364c4d00b3c61fe"},
    {file = "cryptography-3.1.1-cp27-cp27m-manylinux2010_x86_64.whl", hash = "sha256:e97a3b627e3cb63c415a16245d6cef2139cca18bb1183d1b9375a1c14e83f3b3"},
    {file = "cryptography-3.1.1-cp27-cp27m-win32.whl", hash = "sha256:cb179acdd4ae1e4a5a160d80b87841b3d0e0be84af46c7bb2cd7ece57a39c4ba"},
    {file = "cryptography-3.1.1-cp27-cp27m-win_amd64.whl", hash = "sha256:b372026ebf32fe2523159f27d9f0e9f485092e43b00a5adacf732192a70ba118"},
    {file = "cryptography-3.1.1-cp27-cp27mu-manylinux1_x86_64.whl", hash = "sha256:680da076cad81cdf5ffcac50c477b6790be81768d30f9da9e01960c4b18a66db"},
    {file = "cryptography-3.1.1-cp27-cp27mu-manylinux2010_x86_64.whl", hash = "sha256:5d52c72449bb02dd45a773a203196e6d4fae34e158769c896012401f33064396"},
    {file = "cryptography-3.1.1-cp35-abi3-macosx_10_10_x86_64.whl", hash = "sha256:f0e099fc4cc697450c3dd4031791559692dd941a95254cb9aeded66a7aa8b9bc"},
    {file = "cryptography-3.1.1-cp35-abi3-manylinux1_x86_64.whl", hash = "sha256:a7597ffc67987b37b12e09c029bd1dc43965f75d328076ae85721b84046e9ca7"},
    {file = "cryptography-3.1.1-cp35-abi3-manylinux2010_x86_64.whl", hash = "sha256:4549b137d8cbe3c2eadfa56c0c858b78acbeff956bd461e40000b2164d9167c6"},
    {file = "cryptography-3.1.1-cp35-abi3-manylinux2014_aarch64.whl", hash = "sha256:89aceb31cd5f9fc2449fe8cf3810797ca52b65f1489002d58fe190bfb265c536"},
    {file = "cryptography-3.1.1-cp35-cp35m-win32.whl", hash = "sha256:559d622aef2a2dff98a892eef321433ba5bc55b2485220a8ca289c1ecc2bd54f"},
    {file = "cryptography-3.1.1-cp35-cp35m-win_amd64.whl", hash = "sha256:451cdf60be4dafb6a3b78802006a020e6cd709c22d240f94f7a0696240a17154"},
    {file = "cryptography-3.1.1-cp36-abi3-win32.whl", hash = "sha256:762bc5a0df03c51ee3f09c621e1cee64e3a079a2b5020de82f1613873d79ee70"},
    {file = "cryptography-3.1.1-cp36-abi3-win_amd64.whl", hash = "sha256:b12e715c10a13ca1bd27fbceed9adc8c5ff640f8e1f7ea76416352de703523c8"},
    {file = "cryptography-3.1.1-cp36-cp36m-win32.whl", hash = "sha256:21b47c59fcb1c36f1113f3709d37935368e34815ea1d7073862e92f810dc7499"},
    {file = "cryptography-3.1.1-cp36-cp36m-win_amd64.whl", hash = "sha256:48ee615a779ffa749d7d50c291761dc921d93d7cf203dca2db663b4f193f0e49"},
    {file = "cryptography-3.1.1-cp37-cp37m-win32.whl", hash = "sha256:b2bded09c578d19e08bd2c5bb8fed7f103e089752c9cf7ca7ca7de522326e921"},
    {file = "cryptography-3.1.1-cp37-cp37m-win_amd64.whl", hash = "sha256:f99317a0fa2e49917689b8cf977510addcfaaab769b3f899b9c481bbd76730c2"},
    {file = "cryptography-3.1.1-cp38-cp38-win32.whl", hash = "sha256:ab010e461bb6b444eaf7f8c813bb716be2d78ab786103f9608ffd37a4bd7d490"},
    {file = "cryptography-3.1.1-cp38-cp38-win_amd64.whl", hash = "sha256:99d4984aabd4c7182050bca76176ce2dbc9fa9748afe583a7865c12954d714ba"},
    {file = "cryptography-3.1.1.tar.gz", hash = "sha256:9d9fc6a16357965d282dd4ab6531013935425d0dc4950df2e0cf2a1b1ac1017d"},
]
dataclasses = [
    {file = "dataclasses-0.8-py3-none-any.whl", hash = "sha256:0201d89fa866f68c8ebd9d08ee6ff50c0b255f8ec63a71c16fda7af82bb887bf"},
    {file = "dataclasses-0.8.tar.gz", hash = "sha256:8479067f342acf957dc82ec415d355ab5edb7e7646b90dc6e2fd1d96ad084c97"},
]
dbus-python = [
    {file = "dbus-python-1.2.16.tar.gz", hash = "sha256:11238f1d86c995d8aed2e22f04a1e3779f0d70e587caffeab4857f3c662ed5a4"},
]
docutils = [
    {file = "docutils-0.16-py2.py3-none-any.whl", hash = "sha256:0c5b78adfbf7762415433f5515cd5c9e762339e23369dbe8000d84a4bf4ab3af"},
    {file = "docutils-0.16.tar.gz", hash = "sha256:c2de3a60e9e7d07be26b7f2b00ca0309c207e06c100f9cc2a94931fc75a478fc"},
]
epsilon = [
    {file = "epsilon-0.8.0-py2.py3-none-any.whl", hash = "sha256:a0d16d4215268f5ffaaf1860af8f8165b5ffefdf8088db3245680ce3a2ee0ce5"},
    {file = "epsilon-0.8.0.tar.gz", hash = "sha256:891e7bf2179f9517d31cf1b44e530467b034e01c814eac2358694ef6a827d5c5"},
]
eventdispatcher = [
    {file = "eventdispatcher-1.9.4.tar.gz", hash = "sha256:9f1b96ab2a13384fd09a7837793a62d9a336c7f22f20576187d46c5070863495"},
]
feedparser = [
    {file = "feedparser-6.0.1-py2.py3-none-any.whl", hash = "sha256:c9b436334258e718e224c5ef8a78088557e0d0382506360f702de10667ffde32"},
    {file = "feedparser-6.0.1.tar.gz", hash = "sha256:6ca88edcaa43f428345968df903a87f020843eda5e28d7ea24a612158d61e74c"},
]
flake8 = [
    {file = "flake8-3.8.4-py2.py3-none-any.whl", hash = "sha256:749dbbd6bfd0cf1318af27bf97a14e28e5ff548ef8e5b1566ccfb25a11e7c839"},
    {file = "flake8-3.8.4.tar.gz", hash = "sha256:aadae8761ec651813c24be05c6f7b4680857ef6afaae4651a4eccaef97ce6c3b"},
]
future = [
    {file = "future-0.18.2.tar.gz", hash = "sha256:b1bead90b70cf6ec3f0710ae53a525360fa360d306a86583adc6bf83a4db537d"},
]
hyperlink = [
    {file = "hyperlink-20.0.1-py2.py3-none-any.whl", hash = "sha256:c528d405766f15a2c536230de7e160b65a08e20264d8891b3eb03307b0df3c63"},
    {file = "hyperlink-20.0.1.tar.gz", hash = "sha256:47fcc7cd339c6cb2444463ec3277bdcfe142c8b1daf2160bdd52248deec815af"},
]
idna = [
    {file = "idna-2.10-py2.py3-none-any.whl", hash = "sha256:b97d804b1e9b523befed77c48dacec60e6dcb0b5391d57af6a65a312a90648c0"},
    {file = "idna-2.10.tar.gz", hash = "sha256:b307872f855b18632ce0c21c5e45be78c0ea7ae4c15c828c20788b26921eb3f6"},
]
imagesize = [
    {file = "imagesize-1.2.0-py2.py3-none-any.whl", hash = "sha256:6965f19a6a2039c7d48bca7dba2473069ff854c36ae6f19d2cde309d998228a1"},
    {file = "imagesize-1.2.0.tar.gz", hash = "sha256:b1f6b5a4eab1f73479a50fb79fcf729514a900c341d8503d62a62dbc4127a2b1"},
]
importlib-metadata = [
    {file = "importlib_metadata-2.0.0-py2.py3-none-any.whl", hash = "sha256:cefa1a2f919b866c5beb7c9f7b0ebb4061f30a8a9bf16d609b000e2dfaceb9c3"},
    {file = "importlib_metadata-2.0.0.tar.gz", hash = "sha256:77a540690e24b0305878c37ffd421785a6f7e53c8b5720d211b211de8d0e95da"},
]
incremental = [
    {file = "incremental-17.5.0-py2.py3-none-any.whl", hash = "sha256:717e12246dddf231a349175f48d74d93e2897244939173b01974ab6661406b9f"},
    {file = "incremental-17.5.0.tar.gz", hash = "sha256:7b751696aaf36eebfab537e458929e194460051ccad279c72b755a167eebd4b3"},
]
isort = [
    {file = "isort-5.6.3-py3-none-any.whl", hash = "sha256:2c1d044a96c74367ab12188593d134c596747d97aec43b9cdb12eea83b6889d2"},
    {file = "isort-5.6.3.tar.gz", hash = "sha256:3820dd92c3214290cda6351f2ae2cedd5170759bc434af600eaad4f7a82a6ade"},
]
jinja2 = [
    {file = "Jinja2-2.11.2-py2.py3-none-any.whl", hash = "sha256:f0a4641d3cf955324a89c04f3d94663aa4d638abe8f733ecd3582848e1c37035"},
    {file = "Jinja2-2.11.2.tar.gz", hash = "sha256:89aab215427ef59c34ad58735269eb58b1a5808103067f7bb9d5836c651b3bb0"},
]
lazy-object-proxy = [
    {file = "lazy-object-proxy-1.4.3.tar.gz", hash = "sha256:f3900e8a5de27447acbf900b4750b0ddfd7ec1ea7fbaf11dfa911141bc522af0"},
    {file = "lazy_object_proxy-1.4.3-cp27-cp27m-macosx_10_13_x86_64.whl", hash = "sha256:a2238e9d1bb71a56cd710611a1614d1194dc10a175c1e08d75e1a7bcc250d442"},
    {file = "lazy_object_proxy-1.4.3-cp27-cp27m-win32.whl", hash = "sha256:efa1909120ce98bbb3777e8b6f92237f5d5c8ea6758efea36a473e1d38f7d3e4"},
    {file = "lazy_object_proxy-1.4.3-cp27-cp27m-win_amd64.whl", hash = "sha256:4677f594e474c91da97f489fea5b7daa17b5517190899cf213697e48d3902f5a"},
    {file = "lazy_object_proxy-1.4.3-cp27-cp27mu-manylinux1_x86_64.whl", hash = "sha256:0c4b206227a8097f05c4dbdd323c50edf81f15db3b8dc064d08c62d37e1a504d"},
    {file = "lazy_object_proxy-1.4.3-cp34-cp34m-manylinux1_x86_64.whl", hash = "sha256:d945239a5639b3ff35b70a88c5f2f491913eb94871780ebfabb2568bd58afc5a"},
    {file = "lazy_object_proxy-1.4.3-cp34-cp34m-win32.whl", hash = "sha256:9651375199045a358eb6741df3e02a651e0330be090b3bc79f6d0de31a80ec3e"},
    {file = "lazy_object_proxy-1.4.3-cp34-cp34m-win_amd64.whl", hash = "sha256:eba7011090323c1dadf18b3b689845fd96a61ba0a1dfbd7f24b921398affc357"},
    {file = "lazy_object_proxy-1.4.3-cp35-cp35m-manylinux1_x86_64.whl", hash = "sha256:48dab84ebd4831077b150572aec802f303117c8cc5c871e182447281ebf3ac50"},
    {file = "lazy_object_proxy-1.4.3-cp35-cp35m-win32.whl", hash = "sha256:ca0a928a3ddbc5725be2dd1cf895ec0a254798915fb3a36af0964a0a4149e3db"},
    {file = "lazy_object_proxy-1.4.3-cp35-cp35m-win_amd64.whl", hash = "sha256:194d092e6f246b906e8f70884e620e459fc54db3259e60cf69a4d66c3fda3449"},
    {file = "lazy_object_proxy-1.4.3-cp36-cp36m-manylinux1_x86_64.whl", hash = "sha256:97bb5884f6f1cdce0099f86b907aa41c970c3c672ac8b9c8352789e103cf3156"},
    {file = "lazy_object_proxy-1.4.3-cp36-cp36m-win32.whl", hash = "sha256:cb2c7c57005a6804ab66f106ceb8482da55f5314b7fcb06551db1edae4ad1531"},
    {file = "lazy_object_proxy-1.4.3-cp36-cp36m-win_amd64.whl", hash = "sha256:8d859b89baf8ef7f8bc6b00aa20316483d67f0b1cbf422f5b4dc56701c8f2ffb"},
    {file = "lazy_object_proxy-1.4.3-cp37-cp37m-macosx_10_13_x86_64.whl", hash = "sha256:1be7e4c9f96948003609aa6c974ae59830a6baecc5376c25c92d7d697e684c08"},
    {file = "lazy_object_proxy-1.4.3-cp37-cp37m-manylinux1_x86_64.whl", hash = "sha256:d74bb8693bf9cf75ac3b47a54d716bbb1a92648d5f781fc799347cfc95952383"},
    {file = "lazy_object_proxy-1.4.3-cp37-cp37m-win32.whl", hash = "sha256:9b15f3f4c0f35727d3a0fba4b770b3c4ebbb1fa907dbcc046a1d2799f3edd142"},
    {file = "lazy_object_proxy-1.4.3-cp37-cp37m-win_amd64.whl", hash = "sha256:9254f4358b9b541e3441b007a0ea0764b9d056afdeafc1a5569eee1cc6c1b9ea"},
    {file = "lazy_object_proxy-1.4.3-cp38-cp38-manylinux1_x86_64.whl", hash = "sha256:a6ae12d08c0bf9909ce12385803a543bfe99b95fe01e752536a60af2b7797c62"},
    {file = "lazy_object_proxy-1.4.3-cp38-cp38-win32.whl", hash = "sha256:5541cada25cd173702dbd99f8e22434105456314462326f06dba3e180f203dfd"},
    {file = "lazy_object_proxy-1.4.3-cp38-cp38-win_amd64.whl", hash = "sha256:59f79fef100b09564bc2df42ea2d8d21a64fdcda64979c0fa3db7bdaabaf6239"},
]
livestreamer = [
    {file = "livestreamer-1.12.2.tar.gz", hash = "sha256:ef3e743d0cabc27d8ad906c356e74370799e25ba46c94d3b8d585af77a258de0"},
]
lxml = [
    {file = "lxml-4.5.2-cp27-cp27m-macosx_10_9_x86_64.whl", hash = "sha256:74f48ec98430e06c1fa8949b49ebdd8d27ceb9df8d3d1c92e1fdc2773f003f20"},
    {file = "lxml-4.5.2-cp27-cp27m-manylinux1_i686.whl", hash = "sha256:e70d4e467e243455492f5de463b72151cc400710ac03a0678206a5f27e79ddef"},
    {file = "lxml-4.5.2-cp27-cp27m-manylinux1_x86_64.whl", hash = "sha256:7ad7906e098ccd30d8f7068030a0b16668ab8aa5cda6fcd5146d8d20cbaa71b5"},
    {file = "lxml-4.5.2-cp27-cp27m-win32.whl", hash = "sha256:92282c83547a9add85ad658143c76a64a8d339028926d7dc1998ca029c88ea6a"},
    {file = "lxml-4.5.2-cp27-cp27m-win_amd64.whl", hash = "sha256:05a444b207901a68a6526948c7cc8f9fe6d6f24c70781488e32fd74ff5996e3f"},
    {file = "lxml-4.5.2-cp27-cp27mu-manylinux1_i686.whl", hash = "sha256:94150231f1e90c9595ccc80d7d2006c61f90a5995db82bccbca7944fd457f0f6"},
    {file = "lxml-4.5.2-cp27-cp27mu-manylinux1_x86_64.whl", hash = "sha256:bea760a63ce9bba566c23f726d72b3c0250e2fa2569909e2d83cda1534c79443"},
    {file = "lxml-4.5.2-cp35-cp35m-manylinux1_i686.whl", hash = "sha256:c3f511a3c58676147c277eff0224c061dd5a6a8e1373572ac817ac6324f1b1e0"},
    {file = "lxml-4.5.2-cp35-cp35m-manylinux1_x86_64.whl", hash = "sha256:59daa84aef650b11bccd18f99f64bfe44b9f14a08a28259959d33676554065a1"},
    {file = "lxml-4.5.2-cp35-cp35m-manylinux2014_aarch64.whl", hash = "sha256:c9d317efde4bafbc1561509bfa8a23c5cab66c44d49ab5b63ff690f5159b2304"},
    {file = "lxml-4.5.2-cp35-cp35m-win32.whl", hash = "sha256:9dc9006dcc47e00a8a6a029eb035c8f696ad38e40a27d073a003d7d1443f5d88"},
    {file = "lxml-4.5.2-cp35-cp35m-win_amd64.whl", hash = "sha256:08fc93257dcfe9542c0a6883a25ba4971d78297f63d7a5a26ffa34861ca78730"},
    {file = "lxml-4.5.2-cp36-cp36m-macosx_10_9_x86_64.whl", hash = "sha256:121b665b04083a1e85ff1f5243d4a93aa1aaba281bc12ea334d5a187278ceaf1"},
    {file = "lxml-4.5.2-cp36-cp36m-manylinux1_i686.whl", hash = "sha256:5591c4164755778e29e69b86e425880f852464a21c7bb53c7ea453bbe2633bbe"},
    {file = "lxml-4.5.2-cp36-cp36m-manylinux1_x86_64.whl", hash = "sha256:cc411ad324a4486b142c41d9b2b6a722c534096963688d879ea6fa8a35028258"},
    {file = "lxml-4.5.2-cp36-cp36m-manylinux2014_aarch64.whl", hash = "sha256:1fa21263c3aba2b76fd7c45713d4428dbcc7644d73dcf0650e9d344e433741b3"},
    {file = "lxml-4.5.2-cp36-cp36m-win32.whl", hash = "sha256:786aad2aa20de3dbff21aab86b2fb6a7be68064cbbc0219bde414d3a30aa47ae"},
    {file = "lxml-4.5.2-cp36-cp36m-win_amd64.whl", hash = "sha256:e1cacf4796b20865789083252186ce9dc6cc59eca0c2e79cca332bdff24ac481"},
    {file = "lxml-4.5.2-cp37-cp37m-macosx_10_9_x86_64.whl", hash = "sha256:80a38b188d20c0524fe8959c8ce770a8fdf0e617c6912d23fc97c68301bb9aba"},
    {file = "lxml-4.5.2-cp37-cp37m-manylinux1_i686.whl", hash = "sha256:ecc930ae559ea8a43377e8b60ca6f8d61ac532fc57efb915d899de4a67928efd"},
    {file = "lxml-4.5.2-cp37-cp37m-manylinux1_x86_64.whl", hash = "sha256:a76979f728dd845655026ab991df25d26379a1a8fc1e9e68e25c7eda43004bed"},
    {file = "lxml-4.5.2-cp37-cp37m-manylinux2014_aarch64.whl", hash = "sha256:cfd7c5dd3c35c19cec59c63df9571c67c6d6e5c92e0fe63517920e97f61106d1"},
    {file = "lxml-4.5.2-cp37-cp37m-win32.whl", hash = "sha256:5a9c8d11aa2c8f8b6043d845927a51eb9102eb558e3f936df494e96393f5fd3e"},
    {file = "lxml-4.5.2-cp37-cp37m-win_amd64.whl", hash = "sha256:4b4a111bcf4b9c948e020fd207f915c24a6de3f1adc7682a2d92660eb4e84f1a"},
    {file = "lxml-4.5.2-cp38-cp38-macosx_10_9_x86_64.whl", hash = "sha256:5dd20538a60c4cc9a077d3b715bb42307239fcd25ef1ca7286775f95e9e9a46d"},
    {file = "lxml-4.5.2-cp38-cp38-manylinux1_i686.whl", hash = "sha256:2b30aa2bcff8e958cd85d907d5109820b01ac511eae5b460803430a7404e34d7"},
    {file = "lxml-4.5.2-cp38-cp38-manylinux1_x86_64.whl", hash = "sha256:aa8eba3db3d8761db161003e2d0586608092e217151d7458206e243be5a43843"},
    {file = "lxml-4.5.2-cp38-cp38-manylinux2014_aarch64.whl", hash = "sha256:8f0ec6b9b3832e0bd1d57af41f9238ea7709bbd7271f639024f2fc9d3bb01293"},
    {file = "lxml-4.5.2-cp38-cp38-win32.whl", hash = "sha256:107781b213cf7201ec3806555657ccda67b1fccc4261fb889ef7fc56976db81f"},
    {file = "lxml-4.5.2-cp38-cp38-win_amd64.whl", hash = "sha256:f161af26f596131b63b236372e4ce40f3167c1b5b5d459b29d2514bd8c9dc9ee"},
    {file = "lxml-4.5.2-cp39-cp39-manylinux1_i686.whl", hash = "sha256:6f767d11803dbd1274e43c8c0b2ff0a8db941e6ed0f5d44f852fb61b9d544b54"},
    {file = "lxml-4.5.2-cp39-cp39-manylinux1_x86_64.whl", hash = "sha256:d15a801d9037d7512edb2f1e196acebb16ab17bef4b25a91ea2e9a455ca353af"},
    {file = "lxml-4.5.2.tar.gz", hash = "sha256:cdc13a1682b2a6241080745b1953719e7fe0850b40a5c71ca574f090a1391df6"},
]
markupsafe = [
    {file = "MarkupSafe-1.1.1-cp27-cp27m-macosx_10_6_intel.whl", hash = "sha256:09027a7803a62ca78792ad89403b1b7a73a01c8cb65909cd876f7fcebd79b161"},
    {file = "MarkupSafe-1.1.1-cp27-cp27m-manylinux1_i686.whl", hash = "sha256:e249096428b3ae81b08327a63a485ad0878de3fb939049038579ac0ef61e17e7"},
    {file = "MarkupSafe-1.1.1-cp27-cp27m-manylinux1_x86_64.whl", hash = "sha256:500d4957e52ddc3351cabf489e79c91c17f6e0899158447047588650b5e69183"},
    {file = "MarkupSafe-1.1.1-cp27-cp27m-win32.whl", hash = "sha256:b2051432115498d3562c084a49bba65d97cf251f5a331c64a12ee7e04dacc51b"},
    {file = "MarkupSafe-1.1.1-cp27-cp27m-win_amd64.whl", hash = "sha256:98c7086708b163d425c67c7a91bad6e466bb99d797aa64f965e9d25c12111a5e"},
    {file = "MarkupSafe-1.1.1-cp27-cp27mu-manylinux1_i686.whl", hash = "sha256:cd5df75523866410809ca100dc9681e301e3c27567cf498077e8551b6d20e42f"},
    {file = "MarkupSafe-1.1.1-cp27-cp27mu-manylinux1_x86_64.whl", hash = "sha256:43a55c2930bbc139570ac2452adf3d70cdbb3cfe5912c71cdce1c2c6bbd9c5d1"},
    {file = "MarkupSafe-1.1.1-cp34-cp34m-macosx_10_6_intel.whl", hash = "sha256:1027c282dad077d0bae18be6794e6b6b8c91d58ed8a8d89a89d59693b9131db5"},
    {file = "MarkupSafe-1.1.1-cp34-cp34m-manylinux1_i686.whl", hash = "sha256:62fe6c95e3ec8a7fad637b7f3d372c15ec1caa01ab47926cfdf7a75b40e0eac1"},
    {file = "MarkupSafe-1.1.1-cp34-cp34m-manylinux1_x86_64.whl", hash = "sha256:88e5fcfb52ee7b911e8bb6d6aa2fd21fbecc674eadd44118a9cc3863f938e735"},
    {file = "MarkupSafe-1.1.1-cp34-cp34m-win32.whl", hash = "sha256:ade5e387d2ad0d7ebf59146cc00c8044acbd863725f887353a10df825fc8ae21"},
    {file = "MarkupSafe-1.1.1-cp34-cp34m-win_amd64.whl", hash = "sha256:09c4b7f37d6c648cb13f9230d847adf22f8171b1ccc4d5682398e77f40309235"},
    {file = "MarkupSafe-1.1.1-cp35-cp35m-macosx_10_6_intel.whl", hash = "sha256:79855e1c5b8da654cf486b830bd42c06e8780cea587384cf6545b7d9ac013a0b"},
    {file = "MarkupSafe-1.1.1-cp35-cp35m-manylinux1_i686.whl", hash = "sha256:c8716a48d94b06bb3b2524c2b77e055fb313aeb4ea620c8dd03a105574ba704f"},
    {file = "MarkupSafe-1.1.1-cp35-cp35m-manylinux1_x86_64.whl", hash = "sha256:7c1699dfe0cf8ff607dbdcc1e9b9af1755371f92a68f706051cc8c37d447c905"},
    {file = "MarkupSafe-1.1.1-cp35-cp35m-win32.whl", hash = "sha256:6dd73240d2af64df90aa7c4e7481e23825ea70af4b4922f8ede5b9e35f78a3b1"},
    {file = "MarkupSafe-1.1.1-cp35-cp35m-win_amd64.whl", hash = "sha256:9add70b36c5666a2ed02b43b335fe19002ee5235efd4b8a89bfcf9005bebac0d"},
    {file = "MarkupSafe-1.1.1-cp36-cp36m-macosx_10_6_intel.whl", hash = "sha256:24982cc2533820871eba85ba648cd53d8623687ff11cbb805be4ff7b4c971aff"},
    {file = "MarkupSafe-1.1.1-cp36-cp36m-macosx_10_9_x86_64.whl", hash = "sha256:d53bc011414228441014aa71dbec320c66468c1030aae3a6e29778a3382d96e5"},
    {file = "MarkupSafe-1.1.1-cp36-cp36m-manylinux1_i686.whl", hash = "sha256:00bc623926325b26bb9605ae9eae8a215691f33cae5df11ca5424f06f2d1f473"},
    {file = "MarkupSafe-1.1.1-cp36-cp36m-manylinux1_x86_64.whl", hash = "sha256:717ba8fe3ae9cc0006d7c451f0bb265ee07739daf76355d06366154ee68d221e"},
    {file = "MarkupSafe-1.1.1-cp36-cp36m-manylinux2010_i686.whl", hash = "sha256:3b8a6499709d29c2e2399569d96719a1b21dcd94410a586a18526b143ec8470f"},
    {file = "MarkupSafe-1.1.1-cp36-cp36m-manylinux2010_x86_64.whl", hash = "sha256:84dee80c15f1b560d55bcfe6d47b27d070b4681c699c572af2e3c7cc90a3b8e0"},
    {file = "MarkupSafe-1.1.1-cp36-cp36m-manylinux2014_aarch64.whl", hash = "sha256:b1dba4527182c95a0db8b6060cc98ac49b9e2f5e64320e2b56e47cb2831978c7"},
    {file = "MarkupSafe-1.1.1-cp36-cp36m-win32.whl", hash = "sha256:535f6fc4d397c1563d08b88e485c3496cf5784e927af890fb3c3aac7f933ec66"},
    {file = "MarkupSafe-1.1.1-cp36-cp36m-win_amd64.whl", hash = "sha256:b1282f8c00509d99fef04d8ba936b156d419be841854fe901d8ae224c59f0be5"},
    {file = "MarkupSafe-1.1.1-cp37-cp37m-macosx_10_6_intel.whl", hash = "sha256:8defac2f2ccd6805ebf65f5eeb132adcf2ab57aa11fdf4c0dd5169a004710e7d"},
    {file = "MarkupSafe-1.1.1-cp37-cp37m-macosx_10_9_x86_64.whl", hash = "sha256:bf5aa3cbcfdf57fa2ee9cd1822c862ef23037f5c832ad09cfea57fa846dec193"},
    {file = "MarkupSafe-1.1.1-cp37-cp37m-manylinux1_i686.whl", hash = "sha256:46c99d2de99945ec5cb54f23c8cd5689f6d7177305ebff350a58ce5f8de1669e"},
    {file = "MarkupSafe-1.1.1-cp37-cp37m-manylinux1_x86_64.whl", hash = "sha256:ba59edeaa2fc6114428f1637ffff42da1e311e29382d81b339c1817d37ec93c6"},
    {file = "MarkupSafe-1.1.1-cp37-cp37m-manylinux2010_i686.whl", hash = "sha256:6fffc775d90dcc9aed1b89219549b329a9250d918fd0b8fa8d93d154918422e1"},
    {file = "MarkupSafe-1.1.1-cp37-cp37m-manylinux2010_x86_64.whl", hash = "sha256:a6a744282b7718a2a62d2ed9d993cad6f5f585605ad352c11de459f4108df0a1"},
    {file = "MarkupSafe-1.1.1-cp37-cp37m-manylinux2014_aarch64.whl", hash = "sha256:195d7d2c4fbb0ee8139a6cf67194f3973a6b3042d742ebe0a9ed36d8b6f0c07f"},
    {file = "MarkupSafe-1.1.1-cp37-cp37m-win32.whl", hash = "sha256:b00c1de48212e4cc9603895652c5c410df699856a2853135b3967591e4beebc2"},
    {file = "MarkupSafe-1.1.1-cp37-cp37m-win_amd64.whl", hash = "sha256:9bf40443012702a1d2070043cb6291650a0841ece432556f784f004937f0f32c"},
    {file = "MarkupSafe-1.1.1-cp38-cp38-macosx_10_9_x86_64.whl", hash = "sha256:6788b695d50a51edb699cb55e35487e430fa21f1ed838122d722e0ff0ac5ba15"},
    {file = "MarkupSafe-1.1.1-cp38-cp38-manylinux1_i686.whl", hash = "sha256:cdb132fc825c38e1aeec2c8aa9338310d29d337bebbd7baa06889d09a60a1fa2"},
    {file = "MarkupSafe-1.1.1-cp38-cp38-manylinux1_x86_64.whl", hash = "sha256:13d3144e1e340870b25e7b10b98d779608c02016d5184cfb9927a9f10c689f42"},
    {file = "MarkupSafe-1.1.1-cp38-cp38-manylinux2010_i686.whl", hash = "sha256:acf08ac40292838b3cbbb06cfe9b2cb9ec78fce8baca31ddb87aaac2e2dc3bc2"},
    {file = "MarkupSafe-1.1.1-cp38-cp38-manylinux2010_x86_64.whl", hash = "sha256:d9be0ba6c527163cbed5e0857c451fcd092ce83947944d6c14bc95441203f032"},
    {file = "MarkupSafe-1.1.1-cp38-cp38-manylinux2014_aarch64.whl", hash = "sha256:caabedc8323f1e93231b52fc32bdcde6db817623d33e100708d9a68e1f53b26b"},
    {file = "MarkupSafe-1.1.1-cp38-cp38-win32.whl", hash = "sha256:596510de112c685489095da617b5bcbbac7dd6384aeebeda4df6025d0256a81b"},
    {file = "MarkupSafe-1.1.1-cp38-cp38-win_amd64.whl", hash = "sha256:e8313f01ba26fbbe36c7be1966a7b7424942f670f38e666995b88d012765b9be"},
    {file = "MarkupSafe-1.1.1-cp39-cp39-macosx_10_9_x86_64.whl", hash = "sha256:d73a845f227b0bfe8a7455ee623525ee656a9e2e749e4742706d80a6065d5e2c"},
    {file = "MarkupSafe-1.1.1-cp39-cp39-manylinux1_i686.whl", hash = "sha256:98bae9582248d6cf62321dcb52aaf5d9adf0bad3b40582925ef7c7f0ed85fceb"},
    {file = "MarkupSafe-1.1.1-cp39-cp39-manylinux1_x86_64.whl", hash = "sha256:2beec1e0de6924ea551859edb9e7679da6e4870d32cb766240ce17e0a0ba2014"},
    {file = "MarkupSafe-1.1.1-cp39-cp39-manylinux2010_i686.whl", hash = "sha256:7fed13866cf14bba33e7176717346713881f56d9d2bcebab207f7a036f41b850"},
    {file = "MarkupSafe-1.1.1-cp39-cp39-manylinux2010_x86_64.whl", hash = "sha256:6f1e273a344928347c1290119b493a1f0303c52f5a5eae5f16d74f48c15d4a85"},
    {file = "MarkupSafe-1.1.1-cp39-cp39-manylinux2014_aarch64.whl", hash = "sha256:feb7b34d6325451ef96bc0e36e1a6c0c1c64bc1fbec4b854f4529e51887b1621"},
    {file = "MarkupSafe-1.1.1-cp39-cp39-win32.whl", hash = "sha256:22c178a091fc6630d0d045bdb5992d2dfe14e3259760e713c490da5323866c39"},
    {file = "MarkupSafe-1.1.1-cp39-cp39-win_amd64.whl", hash = "sha256:b7d644ddb4dbd407d31ffb699f1d140bc35478da613b441c582aeb7c43838dd8"},
    {file = "MarkupSafe-1.1.1.tar.gz", hash = "sha256:29872e92839765e546828bb7754a68c418d927cd064fd4708fab9fe9c8bb116b"},
]
mccabe = [
    {file = "mccabe-0.6.1-py2.py3-none-any.whl", hash = "sha256:ab8a6258860da4b6677da4bd2fe5dc2c659cff31b3ee4f7f5d64e79735b80d42"},
    {file = "mccabe-0.6.1.tar.gz", hash = "sha256:dd8d182285a0fe56bace7f45b5e7d1a6ebcbf524e8f3bd87eb0f125271b8831f"},
]
nose = [
    {file = "nose-1.3.7-py2-none-any.whl", hash = "sha256:dadcddc0aefbf99eea214e0f1232b94f2fa9bd98fa8353711dacb112bfcbbb2a"},
    {file = "nose-1.3.7-py3-none-any.whl", hash = "sha256:9ff7c6cc443f8c51994b34a667bbcf45afd6d945be7477b52e97516fd17c53ac"},
    {file = "nose-1.3.7.tar.gz", hash = "sha256:f1bffef9cbc82628f6e7d7b40d7e255aefaa1adb6a1b1d26c69a8b79e6208a98"},
]
nose-cov = [
    {file = "nose-cov-1.6.tar.gz", hash = "sha256:8bec0335598f1cc69e3262cc50d7678c1a6010fa44625ce343c4ec1500774412"},
]
numpy = [
    {file = "numpy-1.19.2-cp36-cp36m-macosx_10_9_x86_64.whl", hash = "sha256:b594f76771bc7fc8a044c5ba303427ee67c17a09b36e1fa32bde82f5c419d17a"},
    {file = "numpy-1.19.2-cp36-cp36m-manylinux1_i686.whl", hash = "sha256:e6ddbdc5113628f15de7e4911c02aed74a4ccff531842c583e5032f6e5a179bd"},
    {file = "numpy-1.19.2-cp36-cp36m-manylinux1_x86_64.whl", hash = "sha256:3733640466733441295b0d6d3dcbf8e1ffa7e897d4d82903169529fd3386919a"},
    {file = "numpy-1.19.2-cp36-cp36m-manylinux2010_i686.whl", hash = "sha256:4339741994c775396e1a274dba3609c69ab0f16056c1077f18979bec2a2c2e6e"},
    {file = "numpy-1.19.2-cp36-cp36m-manylinux2010_x86_64.whl", hash = "sha256:7c6646314291d8f5ea900a7ea9c4261f834b5b62159ba2abe3836f4fa6705526"},
    {file = "numpy-1.19.2-cp36-cp36m-manylinux2014_aarch64.whl", hash = "sha256:7118f0a9f2f617f921ec7d278d981244ba83c85eea197be7c5a4f84af80a9c3c"},
    {file = "numpy-1.19.2-cp36-cp36m-win32.whl", hash = "sha256:9a3001248b9231ed73894c773142658bab914645261275f675d86c290c37f66d"},
    {file = "numpy-1.19.2-cp36-cp36m-win_amd64.whl", hash = "sha256:967c92435f0b3ba37a4257c48b8715b76741410467e2bdb1097e8391fccfae15"},
    {file = "numpy-1.19.2-cp37-cp37m-macosx_10_9_x86_64.whl", hash = "sha256:d526fa58ae4aead839161535d59ea9565863bb0b0bdb3cc63214613fb16aced4"},
    {file = "numpy-1.19.2-cp37-cp37m-manylinux1_i686.whl", hash = "sha256:eb25c381d168daf351147713f49c626030dcff7a393d5caa62515d415a6071d8"},
    {file = "numpy-1.19.2-cp37-cp37m-manylinux1_x86_64.whl", hash = "sha256:62139af94728d22350a571b7c82795b9d59be77fc162414ada6c8b6a10ef5d02"},
    {file = "numpy-1.19.2-cp37-cp37m-manylinux2010_i686.whl", hash = "sha256:0c66da1d202c52051625e55a249da35b31f65a81cb56e4c69af0dfb8fb0125bf"},
    {file = "numpy-1.19.2-cp37-cp37m-manylinux2010_x86_64.whl", hash = "sha256:2117536e968abb7357d34d754e3733b0d7113d4c9f1d921f21a3d96dec5ff716"},
    {file = "numpy-1.19.2-cp37-cp37m-manylinux2014_aarch64.whl", hash = "sha256:54045b198aebf41bf6bf4088012777c1d11703bf74461d70cd350c0af2182e45"},
    {file = "numpy-1.19.2-cp37-cp37m-win32.whl", hash = "sha256:aba1d5daf1144b956bc87ffb87966791f5e9f3e1f6fab3d7f581db1f5b598f7a"},
    {file = "numpy-1.19.2-cp37-cp37m-win_amd64.whl", hash = "sha256:addaa551b298052c16885fc70408d3848d4e2e7352de4e7a1e13e691abc734c1"},
    {file = "numpy-1.19.2-cp38-cp38-macosx_10_9_x86_64.whl", hash = "sha256:58d66a6b3b55178a1f8a5fe98df26ace76260a70de694d99577ddeab7eaa9a9d"},
    {file = "numpy-1.19.2-cp38-cp38-manylinux1_i686.whl", hash = "sha256:59f3d687faea7a4f7f93bd9665e5b102f32f3fa28514f15b126f099b7997203d"},
    {file = "numpy-1.19.2-cp38-cp38-manylinux1_x86_64.whl", hash = "sha256:cebd4f4e64cfe87f2039e4725781f6326a61f095bc77b3716502bed812b385a9"},
    {file = "numpy-1.19.2-cp38-cp38-manylinux2010_i686.whl", hash = "sha256:c35a01777f81e7333bcf276b605f39c872e28295441c265cd0c860f4b40148c1"},
    {file = "numpy-1.19.2-cp38-cp38-manylinux2010_x86_64.whl", hash = "sha256:d7ac33585e1f09e7345aa902c281bd777fdb792432d27fca857f39b70e5dd31c"},
    {file = "numpy-1.19.2-cp38-cp38-manylinux2014_aarch64.whl", hash = "sha256:04c7d4ebc5ff93d9822075ddb1751ff392a4375e5885299445fcebf877f179d5"},
    {file = "numpy-1.19.2-cp38-cp38-win32.whl", hash = "sha256:51ee93e1fac3fe08ef54ff1c7f329db64d8a9c5557e6c8e908be9497ac76374b"},
    {file = "numpy-1.19.2-cp38-cp38-win_amd64.whl", hash = "sha256:1669ec8e42f169ff715a904c9b2105b6640f3f2a4c4c2cb4920ae8b2785dac65"},
    {file = "numpy-1.19.2-pp36-pypy36_pp73-manylinux2010_x86_64.whl", hash = "sha256:0bfd85053d1e9f60234f28f63d4a5147ada7f432943c113a11afcf3e65d9d4c8"},
    {file = "numpy-1.19.2.zip", hash = "sha256:0d310730e1e793527065ad7dde736197b705d0e4c9999775f212b03c44a8484c"},
]
packaging = [
    {file = "packaging-20.4-py2.py3-none-any.whl", hash = "sha256:998416ba6962ae7fbd6596850b80e17859a5753ba17c32284f67bfff33784181"},
    {file = "packaging-20.4.tar.gz", hash = "sha256:4357f74f47b9c12db93624a82154e9b120fa8293699949152b22065d556079f8"},
]
passlib = [
    {file = "passlib-1.7.4-py2.py3-none-any.whl", hash = "sha256:aa6bca462b8d8bda89c70b382f0c298a20b5560af6cbfa2dce410c0a2fb669f1"},
    {file = "passlib-1.7.4.tar.gz", hash = "sha256:defd50f72b65c5402ab2c573830a6978e5f202ad0d984793c8dde2c4152ebe04"},
]
pockets = [
    {file = "pockets-0.9.1-py2.py3-none-any.whl", hash = "sha256:68597934193c08a08eb2bf6a1d85593f627c22f9b065cc727a4f03f669d96d86"},
    {file = "pockets-0.9.1.tar.gz", hash = "sha256:9320f1a3c6f7a9133fe3b571f283bcf3353cd70249025ae8d618e40e9f7e92b3"},
]
pyasn1 = [
    {file = "pyasn1-0.4.8-py2.4.egg", hash = "sha256:fec3e9d8e36808a28efb59b489e4528c10ad0f480e57dcc32b4de5c9d8c9fdf3"},
    {file = "pyasn1-0.4.8-py2.5.egg", hash = "sha256:0458773cfe65b153891ac249bcf1b5f8f320b7c2ce462151f8fa74de8934becf"},
    {file = "pyasn1-0.4.8-py2.6.egg", hash = "sha256:5c9414dcfede6e441f7e8f81b43b34e834731003427e5b09e4e00e3172a10f00"},
    {file = "pyasn1-0.4.8-py2.7.egg", hash = "sha256:6e7545f1a61025a4e58bb336952c5061697da694db1cae97b116e9c46abcf7c8"},
    {file = "pyasn1-0.4.8-py2.py3-none-any.whl", hash = "sha256:39c7e2ec30515947ff4e87fb6f456dfc6e84857d34be479c9d4a4ba4bf46aa5d"},
    {file = "pyasn1-0.4.8-py3.1.egg", hash = "sha256:78fa6da68ed2727915c4767bb386ab32cdba863caa7dbe473eaae45f9959da86"},
    {file = "pyasn1-0.4.8-py3.2.egg", hash = "sha256:08c3c53b75eaa48d71cf8c710312316392ed40899cb34710d092e96745a358b7"},
    {file = "pyasn1-0.4.8-py3.3.egg", hash = "sha256:03840c999ba71680a131cfaee6fab142e1ed9bbd9c693e285cc6aca0d555e576"},
    {file = "pyasn1-0.4.8-py3.4.egg", hash = "sha256:7ab8a544af125fb704feadb008c99a88805126fb525280b2270bb25cc1d78a12"},
    {file = "pyasn1-0.4.8-py3.5.egg", hash = "sha256:e89bf84b5437b532b0803ba5c9a5e054d21fec423a89952a74f87fa2c9b7bce2"},
    {file = "pyasn1-0.4.8-py3.6.egg", hash = "sha256:014c0e9976956a08139dc0712ae195324a75e142284d5f87f1a87ee1b068a359"},
    {file = "pyasn1-0.4.8-py3.7.egg", hash = "sha256:99fcc3c8d804d1bc6d9a099921e39d827026409a58f2a720dcdb89374ea0c776"},
    {file = "pyasn1-0.4.8.tar.gz", hash = "sha256:aef77c9fb94a3ac588e87841208bdec464471d9871bd5050a287cc9a475cd0ba"},
]
pyasn1-modules = [
    {file = "pyasn1-modules-0.2.8.tar.gz", hash = "sha256:905f84c712230b2c592c19470d3ca8d552de726050d1d1716282a1f6146be65e"},
    {file = "pyasn1_modules-0.2.8-py2.4.egg", hash = "sha256:0fe1b68d1e486a1ed5473f1302bd991c1611d319bba158e98b106ff86e1d7199"},
    {file = "pyasn1_modules-0.2.8-py2.5.egg", hash = "sha256:fe0644d9ab041506b62782e92b06b8c68cca799e1a9636ec398675459e031405"},
    {file = "pyasn1_modules-0.2.8-py2.6.egg", hash = "sha256:a99324196732f53093a84c4369c996713eb8c89d360a496b599fb1a9c47fc3eb"},
    {file = "pyasn1_modules-0.2.8-py2.7.egg", hash = "sha256:0845a5582f6a02bb3e1bde9ecfc4bfcae6ec3210dd270522fee602365430c3f8"},
    {file = "pyasn1_modules-0.2.8-py2.py3-none-any.whl", hash = "sha256:a50b808ffeb97cb3601dd25981f6b016cbb3d31fbf57a8b8a87428e6158d0c74"},
    {file = "pyasn1_modules-0.2.8-py3.1.egg", hash = "sha256:f39edd8c4ecaa4556e989147ebf219227e2cd2e8a43c7e7fcb1f1c18c5fd6a3d"},
    {file = "pyasn1_modules-0.2.8-py3.2.egg", hash = "sha256:b80486a6c77252ea3a3e9b1e360bc9cf28eaac41263d173c032581ad2f20fe45"},
    {file = "pyasn1_modules-0.2.8-py3.3.egg", hash = "sha256:65cebbaffc913f4fe9e4808735c95ea22d7a7775646ab690518c056784bc21b4"},
    {file = "pyasn1_modules-0.2.8-py3.4.egg", hash = "sha256:15b7c67fabc7fc240d87fb9aabf999cf82311a6d6fb2c70d00d3d0604878c811"},
    {file = "pyasn1_modules-0.2.8-py3.5.egg", hash = "sha256:426edb7a5e8879f1ec54a1864f16b882c2837bfd06eee62f2c982315ee2473ed"},
    {file = "pyasn1_modules-0.2.8-py3.6.egg", hash = "sha256:cbac4bc38d117f2a49aeedec4407d23e8866ea4ac27ff2cf7fb3e5b570df19e0"},
    {file = "pyasn1_modules-0.2.8-py3.7.egg", hash = "sha256:c29a5e5cc7a3f05926aff34e097e84f8589cd790ce0ed41b67aed6857b26aafd"},
]
pycairo = [
    {file = "pycairo-1.20.0-cp36-cp36m-win32.whl", hash = "sha256:e5a3433690c473e073a9917dc8f1fc7dc8b9af7b201bf372894b8ad70d960c6d"},
    {file = "pycairo-1.20.0-cp36-cp36m-win_amd64.whl", hash = "sha256:a942614923b88ae75c794506d5c426fba9c46a055d3fdd3b8db7046b75c079cc"},
    {file = "pycairo-1.20.0-cp37-cp37m-win32.whl", hash = "sha256:8cfa9578b745fb9cf2915ec580c2c50ebc2da00eac2cf4c4b54b63aa19da4b77"},
    {file = "pycairo-1.20.0-cp37-cp37m-win_amd64.whl", hash = "sha256:273a33c56aba724ec42fe1d8f94c86c2e2660c1277470be9b04e5113d7c5b72d"},
    {file = "pycairo-1.20.0-cp38-cp38-win32.whl", hash = "sha256:2088100a099c09c5e90bf247409ce6c98f51766b53bd13f96d6aac7addaa3e66"},
    {file = "pycairo-1.20.0-cp38-cp38-win_amd64.whl", hash = "sha256:ceb1edcbeb48dabd5fbbdff2e4b429aa88ddc493d6ebafe78d94b050ac0749e2"},
    {file = "pycairo-1.20.0-cp39-cp39-win32.whl", hash = "sha256:57a768f4edc8a9890d98070dd473a812ac3d046cef4bc1c817d68024dab9a9b4"},
    {file = "pycairo-1.20.0-cp39-cp39-win_amd64.whl", hash = "sha256:57166119e424d71eccdba6b318bd731bdabd17188e2ba10d4f315f7bf16ace3f"},
    {file = "pycairo-1.20.0.tar.gz", hash = "sha256:5695a10cb7f9ae0d01f665b56602a845b0a8cb17e2123bfece10c2e58552468c"},
]
pycodestyle = [
    {file = "pycodestyle-2.6.0-py2.py3-none-any.whl", hash = "sha256:2295e7b2f6b5bd100585ebcb1f616591b652db8a741695b3d8f5d28bdc934367"},
    {file = "pycodestyle-2.6.0.tar.gz", hash = "sha256:c58a7d2815e0e8d7972bf1803331fb0152f867bd89adf8a01dfd55085434192e"},
]
pycparser = [
    {file = "pycparser-2.20-py2.py3-none-any.whl", hash = "sha256:7582ad22678f0fcd81102833f60ef8d0e57288b6b5fb00323d101be910e35705"},
    {file = "pycparser-2.20.tar.gz", hash = "sha256:2d475327684562c3a96cc71adf7dc8c4f0565175cf86b6d7a404ff4c771f15f0"},
]
pyflakes = [
    {file = "pyflakes-2.2.0-py2.py3-none-any.whl", hash = "sha256:0d94e0e05a19e57a99444b6ddcf9a6eb2e5c68d3ca1e98e90707af8152c90a92"},
    {file = "pyflakes-2.2.0.tar.gz", hash = "sha256:35b2d75ee967ea93b55750aa9edbbf72813e06a66ba54438df2cfac9e3c27fc8"},
]
pygments = [
    {file = "Pygments-2.7.1-py3-none-any.whl", hash = "sha256:307543fe65c0947b126e83dd5a61bd8acbd84abec11f43caebaf5534cbc17998"},
    {file = "Pygments-2.7.1.tar.gz", hash = "sha256:926c3f319eda178d1bd90851e4317e6d8cdb5e292a3386aac9bd75eca29cf9c7"},
]
pygobject = [
    {file = "PyGObject-3.38.0.tar.gz", hash = "sha256:051b950f509f2e9f125add96c1493bde987c527f7a0c15a1f7b69d6d1c3cd8e6"},
]
pyhamcrest = [
    {file = "PyHamcrest-2.0.2-py3-none-any.whl", hash = "sha256:7ead136e03655af85069b6f47b23eb7c3e5c221aa9f022a4fbb499f5b7308f29"},
    {file = "PyHamcrest-2.0.2.tar.gz", hash = "sha256:412e00137858f04bde0729913874a48485665f2d36fe9ee449f26be864af9316"},
]
pylint = [
    {file = "pylint-2.1.1-py3-none-any.whl", hash = "sha256:1d6d3622c94b4887115fe5204982eee66fdd8a951cf98635ee5caee6ec98c3ec"},
    {file = "pylint-2.1.1.tar.gz", hash = "sha256:31142f764d2a7cd41df5196f9933b12b7ee55e73ef12204b648ad7e556c119fb"},
]
pyopenssl = [
    {file = "pyOpenSSL-19.1.0-py2.py3-none-any.whl", hash = "sha256:621880965a720b8ece2f1b2f54ea2071966ab00e2970ad2ce11d596102063504"},
    {file = "pyOpenSSL-19.1.0.tar.gz", hash = "sha256:9a24494b2602aaf402be5c9e30a0b82d4a5c67528fe8fb475e3f3bc00dd69507"},
]
pyparsing = [
    {file = "pyparsing-2.4.7-py2.py3-none-any.whl", hash = "sha256:ef9d7589ef3c200abe66653d3f1ab1033c3c419ae9b9bdb1240a85b024efc88b"},
    {file = "pyparsing-2.4.7.tar.gz", hash = "sha256:c203ec8783bf771a155b207279b9bccb8dea02d8f0c9e5f8ead507bc3246ecc1"},
]
python-coveralls = [
    {file = "python-coveralls-2.9.3.tar.gz", hash = "sha256:bfaf7811e7dc5628e83b6b162962a4e2485dbff184b30e49f380374ed1bcee55"},
    {file = "python_coveralls-2.9.3-py2.py3-none-any.whl", hash = "sha256:fb0ff49bb1551dac10b06bd55e9790287d898a0f1e2c959802235cae08dd0bff"},
]
python-dateutil = [
    {file = "python-dateutil-2.8.1.tar.gz", hash = "sha256:73ebfe9dbf22e832286dafa60473e4cd239f8592f699aa5adaf10050e6e1823c"},
    {file = "python_dateutil-2.8.1-py2.py3-none-any.whl", hash = "sha256:75bb3f31ea686f1197762692a9ee6a7550b59fc6ca3a1f4b5d7e32fb98e2da2a"},
]
pytz = [
    {file = "pytz-2020.1-py2.py3-none-any.whl", hash = "sha256:a494d53b6d39c3c6e44c3bec237336e14305e4f29bbf800b599253057fbb79ed"},
    {file = "pytz-2020.1.tar.gz", hash = "sha256:c35965d010ce31b23eeb663ed3cc8c906275d6be1a34393a1d73a41febf4a048"},
]
pyyaml = [
    {file = "PyYAML-5.3.1-cp27-cp27m-win32.whl", hash = "sha256:74809a57b329d6cc0fdccee6318f44b9b8649961fa73144a98735b0aaf029f1f"},
    {file = "PyYAML-5.3.1-cp27-cp27m-win_amd64.whl", hash = "sha256:240097ff019d7c70a4922b6869d8a86407758333f02203e0fc6ff79c5dcede76"},
    {file = "PyYAML-5.3.1-cp35-cp35m-win32.whl", hash = "sha256:4f4b913ca1a7319b33cfb1369e91e50354d6f07a135f3b901aca02aa95940bd2"},
    {file = "PyYAML-5.3.1-cp35-cp35m-win_amd64.whl", hash = "sha256:cc8955cfbfc7a115fa81d85284ee61147059a753344bc51098f3ccd69b0d7e0c"},
    {file = "PyYAML-5.3.1-cp36-cp36m-win32.whl", hash = "sha256:7739fc0fa8205b3ee8808aea45e968bc90082c10aef6ea95e855e10abf4a37b2"},
    {file = "PyYAML-5.3.1-cp36-cp36m-win_amd64.whl", hash = "sha256:69f00dca373f240f842b2931fb2c7e14ddbacd1397d57157a9b005a6a9942648"},
    {file = "PyYAML-5.3.1-cp37-cp37m-win32.whl", hash = "sha256:d13155f591e6fcc1ec3b30685d50bf0711574e2c0dfffd7644babf8b5102ca1a"},
    {file = "PyYAML-5.3.1-cp37-cp37m-win_amd64.whl", hash = "sha256:73f099454b799e05e5ab51423c7bcf361c58d3206fa7b0d555426b1f4d9a3eaf"},
    {file = "PyYAML-5.3.1-cp38-cp38-win32.whl", hash = "sha256:06a0d7ba600ce0b2d2fe2e78453a470b5a6e000a985dd4a4e54e436cc36b0e97"},
    {file = "PyYAML-5.3.1-cp38-cp38-win_amd64.whl", hash = "sha256:95f71d2af0ff4227885f7a6605c37fd53d3a106fcab511b8860ecca9fcf400ee"},
    {file = "PyYAML-5.3.1-cp39-cp39-win32.whl", hash = "sha256:ad9c67312c84def58f3c04504727ca879cb0013b2517c85a9a253f0cb6380c0a"},
    {file = "PyYAML-5.3.1-cp39-cp39-win_amd64.whl", hash = "sha256:6034f55dab5fea9e53f436aa68fa3ace2634918e8b5994d82f3621c04ff5ed2e"},
    {file = "PyYAML-5.3.1.tar.gz", hash = "sha256:b8eac752c5e14d3eca0e6dd9199cd627518cb5ec06add0de9d32baeee6fe645d"},
]
recommonmark = [
    {file = "recommonmark-0.6.0-py2.py3-none-any.whl", hash = "sha256:2ec4207a574289355d5b6ae4ae4abb29043346ca12cdd5f07d374dc5987d2852"},
    {file = "recommonmark-0.6.0.tar.gz", hash = "sha256:29cd4faeb6c5268c633634f2d69aef9431e0f4d347f90659fd0aab20e541efeb"},
]
requests = [
    {file = "requests-2.24.0-py2.py3-none-any.whl", hash = "sha256:fe75cc94a9443b9246fc7049224f75604b113c36acb93f87b80ed42c44cbb898"},
    {file = "requests-2.24.0.tar.gz", hash = "sha256:b3559a131db72c33ee969480840fff4bb6dd111de7dd27c8ee1f820f4f00231b"},
]
service-identity = [
    {file = "service_identity-18.1.0-py2.py3-none-any.whl", hash = "sha256:001c0707759cb3de7e49c078a7c0c9cd12594161d3bf06b9c254fdcb1a60dc36"},
    {file = "service_identity-18.1.0.tar.gz", hash = "sha256:0858a54aabc5b459d1aafa8a518ed2081a285087f349fe3e55197989232e2e2d"},
]
sgmllib3k = [
    {file = "sgmllib3k-1.0.0.tar.gz", hash = "sha256:7868fb1c8bfa764c1ac563d3cf369c381d1325d36124933a726f29fcdaa812e9"},
]
six = [
    {file = "six-1.15.0-py2.py3-none-any.whl", hash = "sha256:8b74bedcbbbaca38ff6d7491d76f2b06b3592611af620f8426e82dddb04a5ced"},
    {file = "six-1.15.0.tar.gz", hash = "sha256:30639c035cdb23534cd4aa2dd52c3bf48f06e5f4a941509c8bafd8ce11080259"},
]
snowballstemmer = [
    {file = "snowballstemmer-2.0.0-py2.py3-none-any.whl", hash = "sha256:209f257d7533fdb3cb73bdbd24f436239ca3b2fa67d56f6ff88e86be08cc5ef0"},
    {file = "snowballstemmer-2.0.0.tar.gz", hash = "sha256:df3bac3df4c2c01363f3dd2cfa78cce2840a79b9f1c2d2de9ce8d31683992f52"},
]
sphinx = [
    {file = "Sphinx-3.2.1-py3-none-any.whl", hash = "sha256:ce6fd7ff5b215af39e2fcd44d4a321f6694b4530b6f2b2109b64d120773faea0"},
    {file = "Sphinx-3.2.1.tar.gz", hash = "sha256:321d6d9b16fa381a5306e5a0b76cd48ffbc588e6340059a729c6fdd66087e0e8"},
]
sphinx-rtd-theme = [
    {file = "sphinx_rtd_theme-0.5.0-py2.py3-none-any.whl", hash = "sha256:373413d0f82425aaa28fb288009bf0d0964711d347763af2f1b65cafcb028c82"},
    {file = "sphinx_rtd_theme-0.5.0.tar.gz", hash = "sha256:22c795ba2832a169ca301cd0a083f7a434e09c538c70beb42782c073651b707d"},
]
sphinxcontrib-applehelp = [
    {file = "sphinxcontrib-applehelp-1.0.2.tar.gz", hash = "sha256:a072735ec80e7675e3f432fcae8610ecf509c5f1869d17e2eecff44389cdbc58"},
    {file = "sphinxcontrib_applehelp-1.0.2-py2.py3-none-any.whl", hash = "sha256:806111e5e962be97c29ec4c1e7fe277bfd19e9652fb1a4392105b43e01af885a"},
]
sphinxcontrib-devhelp = [
    {file = "sphinxcontrib-devhelp-1.0.2.tar.gz", hash = "sha256:ff7f1afa7b9642e7060379360a67e9c41e8f3121f2ce9164266f61b9f4b338e4"},
    {file = "sphinxcontrib_devhelp-1.0.2-py2.py3-none-any.whl", hash = "sha256:8165223f9a335cc1af7ffe1ed31d2871f325254c0423bc0c4c7cd1c1e4734a2e"},
]
sphinxcontrib-htmlhelp = [
    {file = "sphinxcontrib-htmlhelp-1.0.3.tar.gz", hash = "sha256:e8f5bb7e31b2dbb25b9cc435c8ab7a79787ebf7f906155729338f3156d93659b"},
    {file = "sphinxcontrib_htmlhelp-1.0.3-py2.py3-none-any.whl", hash = "sha256:3c0bc24a2c41e340ac37c85ced6dafc879ab485c095b1d65d2461ac2f7cca86f"},
]
sphinxcontrib-jsmath = [
    {file = "sphinxcontrib-jsmath-1.0.1.tar.gz", hash = "sha256:a9925e4a4587247ed2191a22df5f6970656cb8ca2bd6284309578f2153e0c4b8"},
    {file = "sphinxcontrib_jsmath-1.0.1-py2.py3-none-any.whl", hash = "sha256:2ec2eaebfb78f3f2078e73666b1415417a116cc848b72e5172e596c871103178"},
]
sphinxcontrib-napoleon = [
    {file = "sphinxcontrib-napoleon-0.7.tar.gz", hash = "sha256:407382beed396e9f2d7f3043fad6afda95719204a1e1a231ac865f40abcbfcf8"},
    {file = "sphinxcontrib_napoleon-0.7-py2.py3-none-any.whl", hash = "sha256:711e41a3974bdf110a484aec4c1a556799eb0b3f3b897521a018ad7e2db13fef"},
]
sphinxcontrib-qthelp = [
    {file = "sphinxcontrib-qthelp-1.0.3.tar.gz", hash = "sha256:4c33767ee058b70dba89a6fc5c1892c0d57a54be67ddd3e7875a18d14cba5a72"},
    {file = "sphinxcontrib_qthelp-1.0.3-py2.py3-none-any.whl", hash = "sha256:bd9fc24bcb748a8d51fd4ecaade681350aa63009a347a8c14e637895444dfab6"},
]
sphinxcontrib-serializinghtml = [
    {file = "sphinxcontrib-serializinghtml-1.1.4.tar.gz", hash = "sha256:eaa0eccc86e982a9b939b2b82d12cc5d013385ba5eadcc7e4fed23f4405f77bc"},
    {file = "sphinxcontrib_serializinghtml-1.1.4-py2.py3-none-any.whl", hash = "sha256:f242a81d423f59617a8e5cf16f5d4d74e28ee9a66f9e5b637a18082991db5a9a"},
]
tagpy = []
twisted = [
    {file = "Twisted-20.3.0-cp27-cp27m-macosx_10_6_intel.whl", hash = "sha256:cdbc4c7f0cd7a2218b575844e970f05a1be1861c607b0e048c9bceca0c4d42f7"},
    {file = "Twisted-20.3.0-cp27-cp27m-manylinux1_i686.whl", hash = "sha256:d267125cc0f1e8a0eed6319ba4ac7477da9b78a535601c49ecd20c875576433a"},
    {file = "Twisted-20.3.0-cp27-cp27m-manylinux1_x86_64.whl", hash = "sha256:356e8d8dd3590e790e3dba4db139eb8a17aca64b46629c622e1b1597a4a92478"},
    {file = "Twisted-20.3.0-cp27-cp27m-win32.whl", hash = "sha256:ca3a0b8c9110800e576d89b5337373e52018b41069bc879f12fa42b7eb2d0274"},
    {file = "Twisted-20.3.0-cp27-cp27m-win_amd64.whl", hash = "sha256:cd1dc5c85b58494138a3917752b54bb1daa0045d234b7c132c37a61d5483ebad"},
    {file = "Twisted-20.3.0-cp27-cp27mu-manylinux1_i686.whl", hash = "sha256:94ac3d55a58c90e2075c5fe1853f2aa3892b73e3bf56395f743aefde8605eeaa"},
    {file = "Twisted-20.3.0-cp27-cp27mu-manylinux1_x86_64.whl", hash = "sha256:7408c6635ee1b96587289283ebe90ee15dbf9614b05857b446055116bc822d29"},
    {file = "Twisted-20.3.0-cp35-cp35m-macosx_10_6_intel.whl", hash = "sha256:c09c47ff9750a8e3aa60ad169c4b95006d455a29b80ad0901f031a103b2991cd"},
    {file = "Twisted-20.3.0-cp35-cp35m-manylinux1_i686.whl", hash = "sha256:158ddb80719a4813d292293ac44ba41d8b56555ed009d90994a278237ee63d2c"},
    {file = "Twisted-20.3.0-cp35-cp35m-manylinux1_x86_64.whl", hash = "sha256:040eb6641125d2a9a09cf198ec7b83dd8858c6f51f6770325ed9959c00f5098f"},
    {file = "Twisted-20.3.0-cp35-cp35m-win32.whl", hash = "sha256:147780b8caf21ba2aef3688628eaf13d7e7fe02a86747cd54bfaf2140538f042"},
    {file = "Twisted-20.3.0-cp35-cp35m-win_amd64.whl", hash = "sha256:25ffcf37944bdad4a99981bc74006d735a678d2b5c193781254fbbb6d69e3b22"},
    {file = "Twisted-20.3.0-cp36-cp36m-macosx_10_6_intel.whl", hash = "sha256:a58e61a2a01e5bcbe3b575c0099a2bcb8d70a75b1a087338e0c48dd6e01a5f15"},
    {file = "Twisted-20.3.0-cp36-cp36m-manylinux1_i686.whl", hash = "sha256:7c547fd0215db9da8a1bc23182b309e84a232364cc26d829e9ee196ce840b114"},
    {file = "Twisted-20.3.0-cp36-cp36m-manylinux1_x86_64.whl", hash = "sha256:2182000d6ffc05d269e6c03bfcec8b57e20259ca1086180edaedec3f1e689292"},
    {file = "Twisted-20.3.0-cp36-cp36m-win32.whl", hash = "sha256:70952c56e4965b9f53b180daecf20a9595cf22b8d0935cd3bd664c90273c3ab2"},
    {file = "Twisted-20.3.0-cp36-cp36m-win_amd64.whl", hash = "sha256:3281d9ce889f7b21bdb73658e887141aa45a102baf3b2320eafcfba954fcefec"},
    {file = "Twisted-20.3.0-cp37-cp37m-macosx_10_6_intel.whl", hash = "sha256:e92703bed0cc21d6cb5c61d66922b3b1564015ca8a51325bd164a5e33798d504"},
    {file = "Twisted-20.3.0-cp37-cp37m-manylinux1_i686.whl", hash = "sha256:f058bd0168271de4dcdc39845b52dd0a4a2fecf5f1246335f13f5e96eaebb467"},
    {file = "Twisted-20.3.0-cp37-cp37m-manylinux1_x86_64.whl", hash = "sha256:894f6f3cfa57a15ea0d0714e4283913a5f2511dbd18653dd148eba53b3919797"},
    {file = "Twisted-20.3.0-cp37-cp37m-win32.whl", hash = "sha256:f3c19e5bd42bbe4bf345704ad7c326c74d3fd7a1b3844987853bef180be638d4"},
    {file = "Twisted-20.3.0-cp37-cp37m-win_amd64.whl", hash = "sha256:d95803193561a243cb0401b0567c6b7987d3f2a67046770e1dccd1c9e49a9780"},
    {file = "Twisted-20.3.0.tar.bz2", hash = "sha256:d72c55b5d56e176563b91d11952d13b01af8725c623e498db5507b6614fc1e10"},
]
txaio = [
    {file = "txaio-20.4.1-py2.py3-none-any.whl", hash = "sha256:38a469daf93c37e5527cb062653d6393ae11663147c42fab7ddc3f6d00d434ae"},
    {file = "txaio-20.4.1.tar.gz", hash = "sha256:17938f2bca4a9cabce61346758e482ca4e600160cbc28e861493eac74a19539d"},
]
txpasslib = [
    {file = "txpasslib-0.1.0-py2.py3-none-any.whl", hash = "sha256:f516c4bcfdb0e096bcffab68264259195949b428f06b62c997dac543adae1363"},
    {file = "txpasslib-0.1.0.tar.gz", hash = "sha256:e9b60d825100402d8d7e78811fb9c7599e71b5dead10592c87e0ea4ae454e97f"},
]
typed-ast = [
    {file = "typed_ast-1.4.1-cp35-cp35m-manylinux1_i686.whl", hash = "sha256:73d785a950fc82dd2a25897d525d003f6378d1cb23ab305578394694202a58c3"},
    {file = "typed_ast-1.4.1-cp35-cp35m-manylinux1_x86_64.whl", hash = "sha256:aaee9905aee35ba5905cfb3c62f3e83b3bec7b39413f0a7f19be4e547ea01ebb"},
    {file = "typed_ast-1.4.1-cp35-cp35m-win32.whl", hash = "sha256:0c2c07682d61a629b68433afb159376e24e5b2fd4641d35424e462169c0a7919"},
    {file = "typed_ast-1.4.1-cp35-cp35m-win_amd64.whl", hash = "sha256:4083861b0aa07990b619bd7ddc365eb7fa4b817e99cf5f8d9cf21a42780f6e01"},
    {file = "typed_ast-1.4.1-cp36-cp36m-macosx_10_9_x86_64.whl", hash = "sha256:269151951236b0f9a6f04015a9004084a5ab0d5f19b57de779f908621e7d8b75"},
    {file = "typed_ast-1.4.1-cp36-cp36m-manylinux1_i686.whl", hash = "sha256:24995c843eb0ad11a4527b026b4dde3da70e1f2d8806c99b7b4a7cf491612652"},
    {file = "typed_ast-1.4.1-cp36-cp36m-manylinux1_x86_64.whl", hash = "sha256:fe460b922ec15dd205595c9b5b99e2f056fd98ae8f9f56b888e7a17dc2b757e7"},
    {file = "typed_ast-1.4.1-cp36-cp36m-manylinux2014_aarch64.whl", hash = "sha256:fcf135e17cc74dbfbc05894ebca928ffeb23d9790b3167a674921db19082401f"},
    {file = "typed_ast-1.4.1-cp36-cp36m-win32.whl", hash = "sha256:4e3e5da80ccbebfff202a67bf900d081906c358ccc3d5e3c8aea42fdfdfd51c1"},
    {file = "typed_ast-1.4.1-cp36-cp36m-win_amd64.whl", hash = "sha256:249862707802d40f7f29f6e1aad8d84b5aa9e44552d2cc17384b209f091276aa"},
    {file = "typed_ast-1.4.1-cp37-cp37m-macosx_10_9_x86_64.whl", hash = "sha256:8ce678dbaf790dbdb3eba24056d5364fb45944f33553dd5869b7580cdbb83614"},
    {file = "typed_ast-1.4.1-cp37-cp37m-manylinux1_i686.whl", hash = "sha256:c9e348e02e4d2b4a8b2eedb48210430658df6951fa484e59de33ff773fbd4b41"},
    {file = "typed_ast-1.4.1-cp37-cp37m-manylinux1_x86_64.whl", hash = "sha256:bcd3b13b56ea479b3650b82cabd6b5343a625b0ced5429e4ccad28a8973f301b"},
    {file = "typed_ast-1.4.1-cp37-cp37m-manylinux2014_aarch64.whl", hash = "sha256:f208eb7aff048f6bea9586e61af041ddf7f9ade7caed625742af423f6bae3298"},
    {file = "typed_ast-1.4.1-cp37-cp37m-win32.whl", hash = "sha256:d5d33e9e7af3b34a40dc05f498939f0ebf187f07c385fd58d591c533ad8562fe"},
    {file = "typed_ast-1.4.1-cp37-cp37m-win_amd64.whl", hash = "sha256:0666aa36131496aed8f7be0410ff974562ab7eeac11ef351def9ea6fa28f6355"},
    {file = "typed_ast-1.4.1-cp38-cp38-macosx_10_15_x86_64.whl", hash = "sha256:d205b1b46085271b4e15f670058ce182bd1199e56b317bf2ec004b6a44f911f6"},
    {file = "typed_ast-1.4.1-cp38-cp38-manylinux1_i686.whl", hash = "sha256:6daac9731f172c2a22ade6ed0c00197ee7cc1221aa84cfdf9c31defeb059a907"},
    {file = "typed_ast-1.4.1-cp38-cp38-manylinux1_x86_64.whl", hash = "sha256:498b0f36cc7054c1fead3d7fc59d2150f4d5c6c56ba7fb150c013fbc683a8d2d"},
    {file = "typed_ast-1.4.1-cp38-cp38-manylinux2014_aarch64.whl", hash = "sha256:7e4c9d7658aaa1fc80018593abdf8598bf91325af6af5cce4ce7c73bc45ea53d"},
    {file = "typed_ast-1.4.1-cp38-cp38-win32.whl", hash = "sha256:715ff2f2df46121071622063fc7543d9b1fd19ebfc4f5c8895af64a77a8c852c"},
    {file = "typed_ast-1.4.1-cp38-cp38-win_amd64.whl", hash = "sha256:fc0fea399acb12edbf8a628ba8d2312f583bdbdb3335635db062fa98cf71fca4"},
    {file = "typed_ast-1.4.1-cp39-cp39-macosx_10_15_x86_64.whl", hash = "sha256:d43943ef777f9a1c42bf4e552ba23ac77a6351de620aa9acf64ad54933ad4d34"},
    {file = "typed_ast-1.4.1-cp39-cp39-macosx_10_9_x86_64.whl", hash = "sha256:92c325624e304ebf0e025d1224b77dd4e6393f18aab8d829b5b7e04afe9b7a2c"},
    {file = "typed_ast-1.4.1-cp39-cp39-manylinux1_i686.whl", hash = "sha256:d648b8e3bf2fe648745c8ffcee3db3ff903d0817a01a12dd6a6ea7a8f4889072"},
    {file = "typed_ast-1.4.1-cp39-cp39-manylinux1_x86_64.whl", hash = "sha256:fac11badff8313e23717f3dada86a15389d0708275bddf766cca67a84ead3e91"},
    {file = "typed_ast-1.4.1-cp39-cp39-manylinux2014_aarch64.whl", hash = "sha256:0d8110d78a5736e16e26213114a38ca35cb15b6515d535413b090bd50951556d"},
    {file = "typed_ast-1.4.1-cp39-cp39-win32.whl", hash = "sha256:b52ccf7cfe4ce2a1064b18594381bccf4179c2ecf7f513134ec2f993dd4ab395"},
    {file = "typed_ast-1.4.1-cp39-cp39-win_amd64.whl", hash = "sha256:3742b32cf1c6ef124d57f95be609c473d7ec4c14d0090e5a5e05a15269fb4d0c"},
    {file = "typed_ast-1.4.1.tar.gz", hash = "sha256:8c8aaad94455178e3187ab22c8b01a3837f8ee50e09cf31f1ba129eb293ec30b"},
]
typing-extensions = [
    {file = "typing_extensions-4.0.1-py3-none-any.whl", hash = "sha256:7f001e5ac290a0c0401508864c7ec868be4e701886d5b573a9528ed3973d9d3b"},
    {file = "typing_extensions-4.0.1.tar.gz", hash = "sha256:4ca091dea149f945ec56afb48dae714f21e8692ef22a395223bcd328961b6a0e"},
]
urllib3 = [
    {file = "urllib3-1.25.10-py2.py3-none-any.whl", hash = "sha256:e7983572181f5e1522d9c98453462384ee92a0be7fac5f1413a1e35c56cc0461"},
    {file = "urllib3-1.25.10.tar.gz", hash = "sha256:91056c15fa70756691db97756772bb1eb9678fa585d9184f24534b100dc60f4a"},
]
wrapt = [
    {file = "wrapt-1.12.1.tar.gz", hash = "sha256:b62ffa81fb85f4332a4f609cab4ac40709470da05643a082ec1eb88e6d9b97d7"},
]
zipp = [
    {file = "zipp-3.3.0-py3-none-any.whl", hash = "sha256:eed8ec0b8d1416b2ca33516a37a08892442f3954dee131e92cfd92d8fe3e7066"},
    {file = "zipp-3.3.0.tar.gz", hash = "sha256:64ad89efee774d1897a58607895d80789c59778ea02185dd846ac38394a8642b"},
]
"zope.interface" = [
    {file = "zope.interface-5.1.2-cp27-cp27m-macosx_10_9_x86_64.whl", hash = "sha256:f718675fd071bcce4f7cbf9250cbaaf64e2e91ef1b0b32a1af596e7412647556"},
    {file = "zope.interface-5.1.2-cp27-cp27m-manylinux1_i686.whl", hash = "sha256:b10eb4d0a77609679bf5f23708e20b1cd461a1643bd8ea42b1ca4149b1a5406c"},
    {file = "zope.interface-5.1.2-cp27-cp27m-manylinux1_x86_64.whl", hash = "sha256:2c867914f7608674a555ac8daf20265644ac7be709e1da7d818089eebdfe544e"},
    {file = "zope.interface-5.1.2-cp27-cp27m-manylinux2010_i686.whl", hash = "sha256:f9d4bfbd015e4b80dbad11c97049975f94592a6a0440e903ee647309f6252a1f"},
    {file = "zope.interface-5.1.2-cp27-cp27m-manylinux2010_x86_64.whl", hash = "sha256:5ffe4e0753393bcbcfc9a58133ed3d3a584634cc7cc2e667f8e3e6fbcbb2155d"},
    {file = "zope.interface-5.1.2-cp27-cp27m-win32.whl", hash = "sha256:6e5b9a4bf133cf1887b4a04c21c10ca9f548114f19c83957b2820d5c84254940"},
    {file = "zope.interface-5.1.2-cp27-cp27m-win_amd64.whl", hash = "sha256:2eadac20711a795d3bb7a2bfc87c04091cb5274d9c3281b43088a1227099b662"},
    {file = "zope.interface-5.1.2-cp27-cp27mu-manylinux1_i686.whl", hash = "sha256:7750746421c4395e3d2cc3d805919f4f57bb9f2a9a0ccd955566a9341050a1b4"},
    {file = "zope.interface-5.1.2-cp27-cp27mu-manylinux1_x86_64.whl", hash = "sha256:663982381bd428a275a841009e52983cc69c471a4979ce01344fadbf72cf353d"},
    {file = "zope.interface-5.1.2-cp27-cp27mu-manylinux2010_i686.whl", hash = "sha256:d867998a56c5133b9d31992beb699892e33b72150a8bf40f86cb52b8c606c83f"},
    {file = "zope.interface-5.1.2-cp27-cp27mu-manylinux2010_x86_64.whl", hash = "sha256:5aab51b9c1af1b8a84f40aa49ffe1684d41810b18d6c3e94aa50194e0a563f01"},
    {file = "zope.interface-5.1.2-cp35-cp35m-macosx_10_6_intel.whl", hash = "sha256:121a9dccfe0c34be9c33b2c28225f0284f9b8e090580ffdff26c38fa16c7ffe1"},
    {file = "zope.interface-5.1.2-cp35-cp35m-manylinux1_i686.whl", hash = "sha256:fae50fc12a5e8541f6f1cc4ed744ca8f76a9543876cf63f618fb0e6aca8f8375"},
    {file = "zope.interface-5.1.2-cp35-cp35m-manylinux1_x86_64.whl", hash = "sha256:208e82f73b242275b8566ac07a25158e7b21fa2f14e642a7881048430612d1a6"},
    {file = "zope.interface-5.1.2-cp35-cp35m-manylinux2010_i686.whl", hash = "sha256:b274ac8e511b55ffb62e8292316bd2baa80c10e9fe811b1aa5ce81da6b6697d8"},
    {file = "zope.interface-5.1.2-cp35-cp35m-manylinux2010_x86_64.whl", hash = "sha256:fdedce3bc5360bd29d4bb90396e8d4d3c09af49bc0383909fe84c7233c5ee675"},
    {file = "zope.interface-5.1.2-cp35-cp35m-win32.whl", hash = "sha256:fcf9c8edda7f7b2fd78069e97f4197815df5e871ec47b0f22580d330c6dec561"},
    {file = "zope.interface-5.1.2-cp35-cp35m-win_amd64.whl", hash = "sha256:3ae8946d51789779f76e4fa326fd6676d8c19c1c3b4c4c5e9342807185264875"},
    {file = "zope.interface-5.1.2-cp36-cp36m-macosx_10_6_intel.whl", hash = "sha256:37999d5ebd5d7bcd32438b725ca3470df05a7de8b1e9c0395bef24296b31ca99"},
    {file = "zope.interface-5.1.2-cp36-cp36m-manylinux1_i686.whl", hash = "sha256:988f8b2281f3d95c66c01bdb141cefef1cc97db0d473c25c3fe2927ef00293b9"},
    {file = "zope.interface-5.1.2-cp36-cp36m-manylinux1_x86_64.whl", hash = "sha256:1d73d8986f948525536956ddd902e8a587a6846ebf4492117db16daba2865ddf"},
    {file = "zope.interface-5.1.2-cp36-cp36m-manylinux2010_i686.whl", hash = "sha256:9f56121d8a676802044584e6cc41250bbcde069d8adf725b9b817a6b0fd87f09"},
    {file = "zope.interface-5.1.2-cp36-cp36m-manylinux2010_x86_64.whl", hash = "sha256:590a40447ff3803c44050ce3c17c3958f11ca028dae3eacdd7b96775184394fa"},
    {file = "zope.interface-5.1.2-cp36-cp36m-win32.whl", hash = "sha256:5636cd7e60583b1608044ae4405e91575399430e66a5e1812f4bf30bcc55864e"},
    {file = "zope.interface-5.1.2-cp36-cp36m-win_amd64.whl", hash = "sha256:7fc8708bc996e50fc7a9a2ad394e1f015348e389da26789fa6916630237143d7"},
    {file = "zope.interface-5.1.2-cp37-cp37m-macosx_10_9_x86_64.whl", hash = "sha256:25ea6906f9987d42546329d06f9750e69f0ee62307a2e7092955ed0758e64f09"},
    {file = "zope.interface-5.1.2-cp37-cp37m-manylinux1_i686.whl", hash = "sha256:040f833694496065147e76581c0bf32b229a8b8c5eda120a0293afb008222387"},
    {file = "zope.interface-5.1.2-cp37-cp37m-manylinux1_x86_64.whl", hash = "sha256:a1cdd7390d7f66ddcebf545203ca3728c4890d605f9f2697bc8e31437906e8e7"},
    {file = "zope.interface-5.1.2-cp37-cp37m-manylinux2010_i686.whl", hash = "sha256:11198b44e4a3d8c7a80cc20bbdd65522258a4d82fe467cd310c9fcce8ffe2ed2"},
    {file = "zope.interface-5.1.2-cp37-cp37m-manylinux2010_x86_64.whl", hash = "sha256:6d06bf8e24dd6c473c4fbd8e16a83bd2e6d74add6ba25169043deb46d497b211"},
    {file = "zope.interface-5.1.2-cp37-cp37m-win32.whl", hash = "sha256:91abd2f080065a7c007540f6bbd93ef7bdbbffa6df4a4cfab3892d8623b83c98"},
    {file = "zope.interface-5.1.2-cp37-cp37m-win_amd64.whl", hash = "sha256:c75b502af2c83fcfa2ee9c2257c1ba5806634a91a50db6129ff70e67c42c7e7b"},
    {file = "zope.interface-5.1.2-cp38-cp38-macosx_10_9_x86_64.whl", hash = "sha256:70a2aed9615645bbe9d82c0f52bc7e676d2c0f8a63933d68418e0cb307f30536"},
    {file = "zope.interface-5.1.2-cp38-cp38-manylinux1_i686.whl", hash = "sha256:2557833df892558123d791d6ff80ac4a2a0351f69c7421c7d5f0c07db72c8865"},
    {file = "zope.interface-5.1.2-cp38-cp38-manylinux1_x86_64.whl", hash = "sha256:570e637cb6509998555f7e4af13006d89fad6c09cfc5c4795855385391063e4b"},
    {file = "zope.interface-5.1.2-cp38-cp38-manylinux2010_i686.whl", hash = "sha256:a0f51536ce6e817a7aa25b0dca8b62feb210d4dc22cabfe8d1a92d47979372cd"},
    {file = "zope.interface-5.1.2-cp38-cp38-manylinux2010_x86_64.whl", hash = "sha256:f61e6b95b414431ffe9dc460928fe9f351095fde074e2c2f5c6dda7b67a2192d"},
    {file = "zope.interface-5.1.2-cp38-cp38-win32.whl", hash = "sha256:15f3082575e7e19581a80b866664f843719b647a7f7189c811ba7f9ab3309f83"},
    {file = "zope.interface-5.1.2-cp38-cp38-win_amd64.whl", hash = "sha256:eb566cab630ec176b2d6115ed08b2cf4d921b47caa7f02cca1b4a9525223ee94"},
    {file = "zope.interface-5.1.2.tar.gz", hash = "sha256:c9c8e53a5472b77f6a391b515c771105011f4b40740ce53af8428d1c8ca20004"},
]<|MERGE_RESOLUTION|>--- conflicted
+++ resolved
@@ -7,42 +7,6 @@
 python-versions = "*"
 
 [[package]]
-<<<<<<< HEAD
-name = "argon2-cffi"
-version = "21.3.0"
-description = "The secure Argon2 password hashing algorithm."
-category = "main"
-optional = true
-python-versions = ">=3.6"
-
-[package.dependencies]
-argon2-cffi-bindings = "*"
-dataclasses = {version = "*", markers = "python_version < \"3.7\""}
-typing-extensions = {version = "*", markers = "python_version < \"3.8\""}
-
-[package.extras]
-dev = ["pre-commit", "cogapp", "tomli", "coverage[toml] (>=5.0.2)", "hypothesis", "pytest", "sphinx", "sphinx-notfound-page", "furo"]
-docs = ["sphinx", "sphinx-notfound-page", "furo"]
-tests = ["coverage[toml] (>=5.0.2)", "hypothesis", "pytest"]
-
-[[package]]
-name = "argon2-cffi-bindings"
-version = "21.2.0"
-description = "Low-level CFFI bindings for Argon2"
-category = "main"
-optional = true
-python-versions = ">=3.6"
-
-[package.dependencies]
-cffi = ">=1.0.1"
-
-[package.extras]
-dev = ["pytest", "cogapp", "pre-commit", "wheel"]
-tests = ["pytest"]
-
-[[package]]
-=======
->>>>>>> 711b26db
 name = "astroid"
 version = "2.4.2"
 description = "An abstract syntax tree for Python with inference support."
@@ -110,35 +74,6 @@
 visualize = ["graphviz (>0.5.1)", "Twisted (>=16.1.1)"]
 
 [[package]]
-<<<<<<< HEAD
-name = "axiom"
-version = "0.9.1.dev125+gf0fce99"
-description = "An in-process object-relational database"
-category = "main"
-optional = true
-python-versions = "<4,>=2.7"
-develop = false
-
-[package.dependencies]
-argon2-cffi = "*"
-attrs = "*"
-epsilon = ">=0.8.0"
-six = "*"
-twisted = {version = ">=13.2.0", extras = ["tls"]}
-txpasslib = "*"
-
-[package.extras]
-test = ["hypothesis (>=4.18.2,<5.0.0)"]
-
-[package.source]
-type = "git"
-url = "https://github.com/twisted/axiom.git"
-reference = "f0fce994f894b0aa767daa392ac0a4ce9dbf9717"
-resolved_reference = "f0fce994f894b0aa767daa392ac0a4ce9dbf9717"
-
-[[package]]
-=======
->>>>>>> 711b26db
 name = "babel"
 version = "2.8.0"
 description = "Internationalization utilities"
@@ -256,17 +191,6 @@
 test = ["pytest (>=3.6.0,!=3.9.0,!=3.9.1,!=3.9.2)", "pretend", "iso8601", "pytz", "hypothesis (>=1.11.4,!=3.79.2)"]
 
 [[package]]
-<<<<<<< HEAD
-name = "dataclasses"
-version = "0.8"
-description = "A backport of the dataclasses module for Python 3.6"
-category = "main"
-optional = true
-python-versions = ">=3.6, <3.7"
-
-[[package]]
-=======
->>>>>>> 711b26db
 name = "dbus-python"
 version = "1.2.16"
 description = "Python bindings for libdbus"
@@ -283,22 +207,6 @@
 python-versions = ">=2.7, !=3.0.*, !=3.1.*, !=3.2.*, !=3.3.*, !=3.4.*"
 
 [[package]]
-<<<<<<< HEAD
-name = "epsilon"
-version = "0.8.0"
-description = "A set of utility modules used by Divmod projects"
-category = "main"
-optional = true
-python-versions = "*"
-
-[package.dependencies]
-six = ">=1.12.0"
-twisted = {version = ">=13.2.0", extras = ["tls"]}
-"zope.interface" = "*"
-
-[[package]]
-=======
->>>>>>> 711b26db
 name = "eventdispatcher"
 version = "1.9.4"
 description = "An event dispatcher framework inspired by the Kivy project."
@@ -513,35 +421,12 @@
 six = "*"
 
 [[package]]
-<<<<<<< HEAD
-name = "passlib"
-version = "1.7.4"
-description = "comprehensive password hashing framework supporting over 30 schemes"
-category = "main"
-optional = true
-python-versions = "*"
-
-[package.extras]
-argon2 = ["argon2-cffi (>=18.2.0)"]
-bcrypt = ["bcrypt (>=3.1.0)"]
-build_docs = ["sphinx (>=1.6)", "sphinxcontrib-fulltoc (>=1.2.0)", "cloud-sptheme (>=1.10.1)"]
-totp = ["cryptography"]
-
-[[package]]
 name = "pockets"
 version = "0.9.1"
 description = "A collection of helpful Python tools!"
 category = "main"
 optional = true
 python-versions = "*"
-=======
-name = "pockets"
-version = "0.9.1"
-description = "A collection of helpful Python tools!"
-category = "main"
-optional = true
-python-versions = "*"
->>>>>>> 711b26db
 
 [package.dependencies]
 six = ">=1.5.2"
@@ -907,24 +792,6 @@
 test = ["pytest"]
 
 [[package]]
-<<<<<<< HEAD
-name = "tagpy"
-version = "2018.1.1"
-description = "Python Bindings for TagLib"
-category = "main"
-optional = true
-python-versions = "*"
-develop = false
-
-[package.source]
-type = "git"
-url = "https://github.com/palfrey/tagpy.git"
-reference = "fb452e4d46c6521de7a0f7b1ed7db4006b7d4a7c"
-resolved_reference = "fb452e4d46c6521de7a0f7b1ed7db4006b7d4a7c"
-
-[[package]]
-=======
->>>>>>> 711b26db
 name = "twisted"
 version = "20.3.0"
 description = "An asynchronous networking framework written in Python"
@@ -940,11 +807,6 @@
 idna = {version = ">=0.6,<2.3 || >2.3", optional = true, markers = "extra == \"tls\""}
 incremental = ">=16.10.1"
 PyHamcrest = ">=1.9.0,<1.10.0 || >1.10.0"
-<<<<<<< HEAD
-pyopenssl = {version = ">=16.0.0", optional = true, markers = "extra == \"tls\""}
-service_identity = {version = ">=18.1.0", optional = true, markers = "extra == \"tls\""}
-=======
->>>>>>> 711b26db
 "zope.interface" = ">=4.4.2"
 
 [package.extras]
@@ -973,23 +835,6 @@
 twisted = ["zope.interface (>=3.6)", "twisted (>=20.3.0)"]
 
 [[package]]
-<<<<<<< HEAD
-name = "txpasslib"
-version = "0.1.0"
-description = "Twisted wrapper for passlib"
-category = "main"
-optional = true
-python-versions = "*"
-
-[package.dependencies]
-attrs = ">=16.0.0"
-passlib = ">=1.7.0"
-Twisted = ">=15.5.0"
-
-[package.extras]
-test = ["hypothesis (>=3.6.0,<4.0.0)", "testtools (>=2.2.0)"]
-
-[[package]]
 name = "typed-ast"
 version = "1.4.1"
 description = "a fork of Python 2 and 3 ast modules with type comment support"
@@ -998,24 +843,6 @@
 python-versions = "*"
 
 [[package]]
-name = "typing-extensions"
-version = "4.0.1"
-description = "Backported and Experimental Type Hints for Python 3.6+"
-category = "main"
-optional = true
-python-versions = ">=3.6"
-
-[[package]]
-=======
-name = "typed-ast"
-version = "1.4.1"
-description = "a fork of Python 2 and 3 ast modules with type comment support"
-category = "main"
-optional = true
-python-versions = "*"
-
-[[package]]
->>>>>>> 711b26db
 name = "urllib3"
 version = "1.25.10"
 description = "HTTP library with thread-safe connection pooling, file post, and more."
@@ -1079,11 +906,7 @@
 [metadata]
 lock-version = "1.1"
 python-versions = "^3.6"
-<<<<<<< HEAD
-content-hash = "3b9c349b299e571f899bc79b7e753d6ff7884ef5b9509846aa572832a4d121a3"
-=======
 content-hash = "4e8b16bdeade287586cf2c920779992090045b72888eb19e78b0b11bfae2a987"
->>>>>>> 711b26db
 
 [metadata.files]
 alabaster = [
