[[package]]
name = "alabaster"
version = "0.7.12"
description = "A configurable sidebar-enabled Sphinx theme"
category = "main"
optional = true
python-versions = "*"

[[package]]
name = "astroid"
version = "2.4.2"
description = "An abstract syntax tree for Python with inference support."
category = "main"
optional = true
python-versions = ">=3.5"

[package.dependencies]
lazy-object-proxy = ">=1.4.0,<1.5.0"
six = ">=1.12,<2.0"
typed-ast = {version = ">=1.4.0,<1.5", markers = "implementation_name == \"cpython\" and python_version < \"3.8\""}
wrapt = ">=1.11,<2.0"

[[package]]
name = "attrs"
version = "20.2.0"
description = "Classes Without Boilerplate"
category = "main"
optional = false
python-versions = ">=2.7, !=3.0.*, !=3.1.*, !=3.2.*, !=3.3.*"

[package.extras]
dev = ["coverage[toml] (>=5.0.2)", "hypothesis", "pympler", "pytest (>=4.3.0)", "six", "zope.interface", "sphinx", "sphinx-rtd-theme", "pre-commit"]
docs = ["sphinx", "sphinx-rtd-theme", "zope.interface"]
tests = ["coverage[toml] (>=5.0.2)", "hypothesis", "pympler", "pytest (>=4.3.0)", "six", "zope.interface"]
tests_no_zope = ["coverage[toml] (>=5.0.2)", "hypothesis", "pympler", "pytest (>=4.3.0)", "six"]

[[package]]
name = "autobahn"
version = "20.7.1"
description = "WebSocket client & server library, WAMP real-time framework"
category = "main"
optional = true
python-versions = ">=3.5"

[package.dependencies]
cryptography = ">=2.7"
txaio = ">=20.3.1"

[package.extras]
accelerate = ["wsaccel (>=0.6.2)"]
all = ["zope.interface (>=3.6.0)", "twisted (>=20.3.0)", "attrs (>=19.2.0)", "wsaccel (>=0.6.2)", "python-snappy (>=0.5)", "msgpack (>=0.6.1)", "ujson (>=1.35)", "cbor2 (>=5.0.1)", "cbor (>=1.0.0)", "py-ubjson (>=0.8.4)", "flatbuffers (>=1.10)", "pyopenssl (>=16.2.0)", "service-identity (>=18.1.0)", "pynacl (>=1.0.1)", "pytrie (>=0.2)", "pyqrcode (>=1.1)", "cffi (>=1.11.5)", "argon2-cffi (>=18.1.0)", "passlib (>=1.7.1)", "cbor2 (>=5.1.0)", "zlmdb (>=20.4.1)", "autobahn (>=18.11.2)", "web3 (>=4.8.1)", "py-eth-sig-utils (>=0.4.0)", "py-ecc (>=1.7.1)", "eth-abi (>=1.3.0)", "mnemonic (>=0.13)", "base58 (>=1.0.2,<2.0)", "ecdsa (>=0.13)", "py-multihash (>=0.2.3)"]
compress = ["python-snappy (>=0.5)"]
dev = ["pep8-naming (>=0.3.3)", "flake8 (>=2.5.1)", "pyflakes (>=1.0.0)", "pytest (>=2.8.6,<3.3.0)", "twine (>=1.6.5)", "sphinx (>=1.2.3)", "sphinxcontrib-images (>=0.9.2)", "pyenchant (>=1.6.6)", "sphinxcontrib-spelling (>=2.1.2)", "sphinx-rtd-theme (>=0.1.9)", "awscli", "qualname", "passlib", "wheel", "pytest-asyncio (<0.6)", "pytest-aiohttp"]
encryption = ["pyopenssl (>=16.2.0)", "service-identity (>=18.1.0)", "pynacl (>=1.0.1)", "pytrie (>=0.2)", "pyqrcode (>=1.1)"]
nvx = ["cffi (>=1.11.5)"]
scram = ["cffi (>=1.11.5)", "argon2-cffi (>=18.1.0)", "passlib (>=1.7.1)"]
serialization = ["msgpack (>=0.6.1)", "ujson (>=1.35)", "cbor2 (>=5.0.1)", "cbor (>=1.0.0)", "py-ubjson (>=0.8.4)", "flatbuffers (>=1.10)"]
twisted = ["zope.interface (>=3.6.0)", "twisted (>=20.3.0)", "attrs (>=19.2.0)"]
xbr = ["cbor2 (>=5.1.0)", "zlmdb (>=20.4.1)", "twisted (>=20.3.0)", "autobahn (>=18.11.2)", "web3 (>=4.8.1)", "py-eth-sig-utils (>=0.4.0)", "py-ecc (>=1.7.1)", "eth-abi (>=1.3.0)", "mnemonic (>=0.13)", "base58 (>=1.0.2,<2.0)", "ecdsa (>=0.13)", "py-multihash (>=0.2.3)"]

[[package]]
name = "automat"
version = "20.2.0"
description = "Self-service finite-state machines for the programmer on the go."
category = "main"
optional = false
python-versions = "*"

[package.dependencies]
attrs = ">=19.2.0"
six = "*"

[package.extras]
visualize = ["graphviz (>0.5.1)", "Twisted (>=16.1.1)"]

[[package]]
name = "babel"
version = "2.8.0"
description = "Internationalization utilities"
category = "main"
optional = true
python-versions = ">=2.7, !=3.0.*, !=3.1.*, !=3.2.*, !=3.3.*"

[package.dependencies]
pytz = ">=2015.7"

[[package]]
name = "certifi"
version = "2020.6.20"
description = "Python package for providing Mozilla's CA Bundle."
category = "main"
optional = false
python-versions = "*"

[[package]]
name = "cffi"
version = "1.14.3"
description = "Foreign Function Interface for Python calling C code."
category = "main"
optional = false
python-versions = "*"

[package.dependencies]
pycparser = "*"

[[package]]
name = "chardet"
version = "3.0.4"
description = "Universal encoding detector for Python 2 and 3"
category = "main"
optional = false
python-versions = "*"

[[package]]
name = "colorama"
version = "0.4.3"
description = "Cross-platform colored terminal text."
category = "main"
optional = true
python-versions = ">=2.7, !=3.0.*, !=3.1.*, !=3.2.*, !=3.3.*, !=3.4.*"

[[package]]
name = "commonmark"
version = "0.9.1"
description = "Python parser for the CommonMark Markdown spec"
category = "main"
optional = true
python-versions = "*"

[package.extras]
test = ["flake8 (==3.7.8)", "hypothesis (==3.55.3)"]

[[package]]
name = "configobj"
version = "5.0.6"
description = "Config file reading, writing and validation."
category = "main"
optional = false
python-versions = "*"

[package.dependencies]
six = "*"

[[package]]
name = "constantly"
version = "15.1.0"
description = "Symbolic constants in Python"
category = "main"
optional = false
python-versions = "*"

[[package]]
name = "cov-core"
version = "1.15.0"
description = "plugin core for use by pytest-cov, nose-cov and nose2-cov"
category = "main"
optional = true
python-versions = "*"

[package.dependencies]
coverage = ">=3.6"

[[package]]
name = "coverage"
version = "5.3"
description = "Code coverage measurement for Python"
category = "main"
optional = false
python-versions = ">=2.7, !=3.0.*, !=3.1.*, !=3.2.*, !=3.3.*, !=3.4.*, <4"

[package.extras]
toml = ["toml"]

[[package]]
name = "cryptography"
version = "3.1.1"
description = "cryptography is a package which provides cryptographic recipes and primitives to Python developers."
category = "main"
optional = false
python-versions = ">=2.7,!=3.0.*,!=3.1.*,!=3.2.*,!=3.3.*,!=3.4.*"

[package.dependencies]
cffi = ">=1.8,<1.11.3 || >1.11.3"
six = ">=1.4.1"

[package.extras]
docs = ["sphinx (>=1.6.5,!=1.8.0,!=3.1.0,!=3.1.1)", "sphinx-rtd-theme"]
docstest = ["doc8", "pyenchant (>=1.6.11)", "twine (>=1.12.0)", "sphinxcontrib-spelling (>=4.0.1)"]
pep8test = ["black", "flake8", "flake8-import-order", "pep8-naming"]
ssh = ["bcrypt (>=3.1.5)"]
test = ["pytest (>=3.6.0,!=3.9.0,!=3.9.1,!=3.9.2)", "pretend", "iso8601", "pytz", "hypothesis (>=1.11.4,!=3.79.2)"]

[[package]]
name = "dbus-python"
version = "1.2.16"
description = "Python bindings for libdbus"
category = "main"
optional = true
python-versions = "*"

[[package]]
name = "docutils"
version = "0.16"
description = "Docutils -- Python Documentation Utilities"
category = "main"
optional = true
python-versions = ">=2.7, !=3.0.*, !=3.1.*, !=3.2.*, !=3.3.*, !=3.4.*"

[[package]]
name = "eventdispatcher"
version = "1.9.4"
description = "An event dispatcher framework inspired by the Kivy project."
category = "main"
optional = false
python-versions = "*"

[package.dependencies]
future = "*"
numpy = "*"

[[package]]
name = "feedparser"
version = "6.0.1"
description = "Universal feed parser, handles RSS 0.9x, RSS 1.0, RSS 2.0, CDF, Atom 0.3, and Atom 1.0 feeds"
category = "main"
optional = true
python-versions = ">=3.6"

[package.dependencies]
sgmllib3k = "*"

[[package]]
name = "flake8"
version = "3.8.4"
description = "the modular source code checker: pep8 pyflakes and co"
category = "main"
optional = true
python-versions = "!=3.0.*,!=3.1.*,!=3.2.*,!=3.3.*,>=2.7"

[package.dependencies]
importlib-metadata = {version = "*", markers = "python_version < \"3.8\""}
mccabe = ">=0.6.0,<0.7.0"
pycodestyle = ">=2.6.0a1,<2.7.0"
pyflakes = ">=2.2.0,<2.3.0"

[[package]]
name = "future"
version = "0.18.2"
description = "Clean single-source support for Python 3 and 2"
category = "main"
optional = false
python-versions = ">=2.6, !=3.0.*, !=3.1.*, !=3.2.*"

[[package]]
name = "hyperlink"
version = "20.0.1"
description = "A featureful, immutable, and correct URL for Python."
category = "main"
optional = false
python-versions = ">=2.6, !=3.0.*, !=3.1.*, !=3.2.*, !=3.3.*"

[package.dependencies]
idna = ">=2.5"

[[package]]
name = "idna"
version = "2.10"
description = "Internationalized Domain Names in Applications (IDNA)"
category = "main"
optional = false
python-versions = ">=2.7, !=3.0.*, !=3.1.*, !=3.2.*, !=3.3.*"

[[package]]
name = "imagesize"
version = "1.2.0"
description = "Getting image size from png/jpeg/jpeg2000/gif file"
category = "main"
optional = true
python-versions = ">=2.7, !=3.0.*, !=3.1.*, !=3.2.*, !=3.3.*"

[[package]]
name = "importlib-metadata"
version = "2.0.0"
description = "Read metadata from Python packages"
category = "main"
optional = true
python-versions = "!=3.0.*,!=3.1.*,!=3.2.*,!=3.3.*,!=3.4.*,>=2.7"

[package.dependencies]
zipp = ">=0.5"

[package.extras]
docs = ["sphinx", "rst.linker"]
testing = ["packaging", "pep517", "importlib-resources (>=1.3)"]

[[package]]
name = "incremental"
version = "17.5.0"
description = ""
category = "main"
optional = false
python-versions = "*"

[package.extras]
scripts = ["click (>=6.0)", "twisted (>=16.4.0)"]

[[package]]
name = "isort"
version = "5.6.3"
description = "A Python utility / library to sort Python imports."
category = "main"
optional = true
python-versions = ">=3.6,<4.0"

[package.extras]
pipfile_deprecated_finder = ["pipreqs", "requirementslib"]
requirements_deprecated_finder = ["pipreqs", "pip-api"]
colors = ["colorama (>=0.4.3,<0.5.0)"]

[[package]]
name = "jinja2"
version = "2.11.2"
description = "A very fast and expressive template engine."
category = "main"
optional = true
python-versions = ">=2.7, !=3.0.*, !=3.1.*, !=3.2.*, !=3.3.*, !=3.4.*"

[package.dependencies]
MarkupSafe = ">=0.23"

[package.extras]
i18n = ["Babel (>=0.8)"]

[[package]]
name = "lazy-object-proxy"
version = "1.4.3"
description = "A fast and thorough lazy object proxy."
category = "main"
optional = true
python-versions = ">=2.7, !=3.0.*, !=3.1.*, !=3.2.*, !=3.3.*"

[[package]]
name = "livestreamer"
version = "1.12.2"
description = "Livestreamer is command-line utility that extracts streams from various services and pipes them into a video player of choice."
category = "main"
optional = true
python-versions = "*"

[package.dependencies]
requests = ">=1.0,<3.0"

[[package]]
name = "lxml"
version = "4.5.2"
description = "Powerful and Pythonic XML processing library combining libxml2/libxslt with the ElementTree API."
category = "main"
optional = false
python-versions = ">=2.7, !=3.0.*, !=3.1.*, !=3.2.*, !=3.3.*, != 3.4.*"

[package.extras]
cssselect = ["cssselect (>=0.7)"]
html5 = ["html5lib"]
htmlsoup = ["beautifulsoup4"]
source = ["Cython (>=0.29.7)"]

[[package]]
name = "markupsafe"
version = "1.1.1"
description = "Safely add untrusted strings to HTML/XML markup."
category = "main"
optional = true
python-versions = ">=2.7,!=3.0.*,!=3.1.*,!=3.2.*,!=3.3.*"

[[package]]
name = "mccabe"
version = "0.6.1"
description = "McCabe checker, plugin for flake8"
category = "main"
optional = true
python-versions = "*"

[[package]]
name = "nose"
version = "1.3.7"
description = "nose extends unittest to make testing easier"
category = "main"
optional = true
python-versions = "*"

[[package]]
name = "nose-cov"
version = "1.6"
description = "nose plugin for coverage reporting, including subprocesses and multiprocessing"
category = "main"
optional = true
python-versions = "*"

[package.dependencies]
cov-core = ">=1.6"
nose = ">=0.11.4"

[[package]]
name = "numpy"
version = "1.19.2"
description = "NumPy is the fundamental package for array computing with Python."
category = "main"
optional = false
python-versions = ">=3.6"

[[package]]
name = "packaging"
version = "20.4"
description = "Core utilities for Python packages"
category = "main"
optional = true
python-versions = ">=2.7, !=3.0.*, !=3.1.*, !=3.2.*, !=3.3.*"

[package.dependencies]
pyparsing = ">=2.0.2"
six = "*"

[[package]]
name = "pockets"
version = "0.9.1"
description = "A collection of helpful Python tools!"
category = "main"
optional = true
python-versions = "*"

[package.dependencies]
six = ">=1.5.2"

[[package]]
name = "pyasn1"
version = "0.4.8"
description = "ASN.1 types and codecs"
category = "main"
optional = false
python-versions = "*"

[[package]]
name = "pyasn1-modules"
version = "0.2.8"
description = "A collection of ASN.1-based protocols modules."
category = "main"
optional = false
python-versions = "*"

[package.dependencies]
pyasn1 = ">=0.4.6,<0.5.0"

[[package]]
name = "pycairo"
version = "1.20.0"
description = "Python interface for cairo"
category = "main"
optional = true
python-versions = ">=3.6, <4"

[[package]]
name = "pycodestyle"
version = "2.6.0"
description = "Python style guide checker"
category = "main"
optional = true
python-versions = ">=2.7, !=3.0.*, !=3.1.*, !=3.2.*, !=3.3.*"

[[package]]
name = "pycparser"
version = "2.20"
description = "C parser in Python"
category = "main"
optional = false
python-versions = ">=2.7, !=3.0.*, !=3.1.*, !=3.2.*, !=3.3.*"

[[package]]
name = "pyflakes"
version = "2.2.0"
description = "passive checker of Python programs"
category = "main"
optional = true
python-versions = ">=2.7, !=3.0.*, !=3.1.*, !=3.2.*, !=3.3.*"

[[package]]
name = "pygments"
version = "2.7.1"
description = "Pygments is a syntax highlighting package written in Python."
category = "main"
optional = true
python-versions = ">=3.5"

[[package]]
name = "pygobject"
version = "3.38.0"
description = "Python bindings for GObject Introspection"
category = "main"
optional = true
python-versions = ">=3.5, <4"

[package.dependencies]
pycairo = ">=1.11.1"

[[package]]
name = "pyhamcrest"
version = "2.0.2"
description = "Hamcrest framework for matcher objects"
category = "main"
optional = false
python-versions = ">=3.5"

[[package]]
name = "pylint"
version = "2.1.1"
description = "python code static checker"
category = "main"
optional = true
python-versions = ">=3.4.*"

[package.dependencies]
astroid = ">=2.0.0"
colorama = {version = "*", markers = "sys_platform == \"win32\""}
isort = ">=4.2.5"
mccabe = "*"

[[package]]
name = "pyopenssl"
version = "19.1.0"
description = "Python wrapper module around the OpenSSL library"
category = "main"
optional = false
python-versions = "*"

[package.dependencies]
cryptography = ">=2.8"
six = ">=1.5.2"

[package.extras]
docs = ["sphinx", "sphinx-rtd-theme"]
test = ["flaky", "pretend", "pytest (>=3.0.1)"]

[[package]]
name = "pyparsing"
version = "2.4.7"
description = "Python parsing module"
category = "main"
optional = true
python-versions = ">=2.6, !=3.0.*, !=3.1.*, !=3.2.*"

[[package]]
name = "python-coveralls"
version = "2.9.3"
description = "Python interface to coveralls.io API\n"
category = "main"
optional = false
python-versions = "*"

[package.dependencies]
coverage = "*"
PyYAML = "*"
requests = "*"
six = "*"

[[package]]
name = "python-dateutil"
version = "2.8.1"
description = "Extensions to the standard Python datetime module"
category = "main"
optional = false
python-versions = "!=3.0.*,!=3.1.*,!=3.2.*,>=2.7"

[package.dependencies]
six = ">=1.5"

[[package]]
name = "pytz"
version = "2020.1"
description = "World timezone definitions, modern and historical"
category = "main"
optional = true
python-versions = "*"

[[package]]
name = "pyyaml"
version = "5.3.1"
description = "YAML parser and emitter for Python"
category = "main"
optional = false
python-versions = ">=2.7, !=3.0.*, !=3.1.*, !=3.2.*, !=3.3.*, !=3.4.*"

[[package]]
name = "recommonmark"
version = "0.6.0"
description = "A docutils-compatibility bridge to CommonMark, enabling you to write CommonMark inside of Docutils & Sphinx projects."
category = "main"
optional = true
python-versions = "*"

[package.dependencies]
commonmark = ">=0.8.1"
docutils = ">=0.11"
sphinx = ">=1.3.1"

[[package]]
name = "requests"
version = "2.24.0"
description = "Python HTTP for Humans."
category = "main"
optional = false
python-versions = ">=2.7, !=3.0.*, !=3.1.*, !=3.2.*, !=3.3.*, !=3.4.*"

[package.dependencies]
certifi = ">=2017.4.17"
chardet = ">=3.0.2,<4"
idna = ">=2.5,<3"
urllib3 = ">=1.21.1,<1.25.0 || >1.25.0,<1.25.1 || >1.25.1,<1.26"

[package.extras]
security = ["pyOpenSSL (>=0.14)", "cryptography (>=1.3.4)"]
socks = ["PySocks (>=1.5.6,!=1.5.7)", "win-inet-pton"]

[[package]]
name = "service-identity"
version = "18.1.0"
description = "Service identity verification for pyOpenSSL & cryptography."
category = "main"
optional = false
python-versions = "*"

[package.dependencies]
attrs = ">=16.0.0"
cryptography = "*"
pyasn1 = "*"
pyasn1-modules = "*"

[package.extras]
dev = ["coverage (>=4.2.0)", "pytest", "sphinx", "idna", "pyopenssl"]
docs = ["sphinx"]
idna = ["idna"]
tests = ["coverage (>=4.2.0)", "pytest"]

[[package]]
name = "sgmllib3k"
version = "1.0.0"
description = "Py3k port of sgmllib."
category = "main"
optional = true
python-versions = "*"

[[package]]
name = "six"
version = "1.15.0"
description = "Python 2 and 3 compatibility utilities"
category = "main"
optional = false
python-versions = ">=2.7, !=3.0.*, !=3.1.*, !=3.2.*"

[[package]]
name = "snowballstemmer"
version = "2.0.0"
description = "This package provides 26 stemmers for 25 languages generated from Snowball algorithms."
category = "main"
optional = true
python-versions = "*"

[[package]]
name = "sphinx"
version = "3.2.1"
description = "Python documentation generator"
category = "main"
optional = true
python-versions = ">=3.5"

[package.dependencies]
alabaster = ">=0.7,<0.8"
babel = ">=1.3"
colorama = {version = ">=0.3.5", markers = "sys_platform == \"win32\""}
docutils = ">=0.12"
imagesize = "*"
Jinja2 = ">=2.3"
packaging = "*"
Pygments = ">=2.0"
requests = ">=2.5.0"
snowballstemmer = ">=1.1"
sphinxcontrib-applehelp = "*"
sphinxcontrib-devhelp = "*"
sphinxcontrib-htmlhelp = "*"
sphinxcontrib-jsmath = "*"
sphinxcontrib-qthelp = "*"
sphinxcontrib-serializinghtml = "*"

[package.extras]
docs = ["sphinxcontrib-websupport"]
lint = ["flake8 (>=3.5.0)", "flake8-import-order", "mypy (>=0.780)", "docutils-stubs"]
test = ["pytest", "pytest-cov", "html5lib", "typed-ast", "cython"]

[[package]]
name = "sphinx-rtd-theme"
version = "0.5.0"
description = "Read the Docs theme for Sphinx"
category = "main"
optional = true
python-versions = "*"

[package.dependencies]
sphinx = "*"

[package.extras]
dev = ["transifex-client", "sphinxcontrib-httpdomain", "bump2version"]

[[package]]
name = "sphinxcontrib-applehelp"
version = "1.0.2"
description = "sphinxcontrib-applehelp is a sphinx extension which outputs Apple help books"
category = "main"
optional = true
python-versions = ">=3.5"

[package.extras]
lint = ["flake8", "mypy", "docutils-stubs"]
test = ["pytest"]

[[package]]
name = "sphinxcontrib-devhelp"
version = "1.0.2"
description = "sphinxcontrib-devhelp is a sphinx extension which outputs Devhelp document."
category = "main"
optional = true
python-versions = ">=3.5"

[package.extras]
lint = ["flake8", "mypy", "docutils-stubs"]
test = ["pytest"]

[[package]]
name = "sphinxcontrib-htmlhelp"
version = "1.0.3"
description = "sphinxcontrib-htmlhelp is a sphinx extension which renders HTML help files"
category = "main"
optional = true
python-versions = ">=3.5"

[package.extras]
lint = ["flake8", "mypy", "docutils-stubs"]
test = ["pytest", "html5lib"]

[[package]]
name = "sphinxcontrib-jsmath"
version = "1.0.1"
description = "A sphinx extension which renders display math in HTML via JavaScript"
category = "main"
optional = true
python-versions = ">=3.5"

[package.extras]
test = ["pytest", "flake8", "mypy"]

[[package]]
name = "sphinxcontrib-napoleon"
version = "0.7"
description = "Sphinx \"napoleon\" extension."
category = "main"
optional = true
python-versions = "*"

[package.dependencies]
pockets = ">=0.3"
six = ">=1.5.2"

[[package]]
name = "sphinxcontrib-qthelp"
version = "1.0.3"
description = "sphinxcontrib-qthelp is a sphinx extension which outputs QtHelp document."
category = "main"
optional = true
python-versions = ">=3.5"

[package.extras]
lint = ["flake8", "mypy", "docutils-stubs"]
test = ["pytest"]

[[package]]
name = "sphinxcontrib-serializinghtml"
version = "1.1.4"
description = "sphinxcontrib-serializinghtml is a sphinx extension which outputs \"serialized\" HTML files (json and pickle)."
category = "main"
optional = true
python-versions = ">=3.5"

[package.extras]
lint = ["flake8", "mypy", "docutils-stubs"]
test = ["pytest"]

[[package]]
<<<<<<< HEAD
category = "main"
description = "Python Bindings for TagLib"
name = "tagpy"
optional = true
python-versions = "*"
version = "2018.1.1"

[package.source]
reference = "810a02fcac35d0973d8123a65657c00a5c5e1c78"
type = "git"
url = "https://github.com/palfrey/tagpy.git"
[[package]]
category = "main"
description = "An asynchronous networking framework written in Python"
=======
>>>>>>> 89f0293f
name = "twisted"
version = "20.3.0"
description = "An asynchronous networking framework written in Python"
category = "main"
optional = false
python-versions = ">=2.7,!=3.0.*,!=3.1.*,!=3.2.*,!=3.3.*,!=3.4.*"

[package.dependencies]
attrs = ">=19.2.0"
Automat = ">=0.3.0"
constantly = ">=15.1"
hyperlink = ">=17.1.1"
incremental = ">=16.10.1"
PyHamcrest = ">=1.9.0,<1.10.0 || >1.10.0"
"zope.interface" = ">=4.4.2"

[package.extras]
all_non_platform = ["pyopenssl (>=16.0.0)", "service_identity (>=18.1.0)", "idna (>=0.6,!=2.3)", "pyasn1", "cryptography (>=2.5)", "appdirs (>=1.4.0)", "bcrypt (>=3.0.0)", "soappy", "pyserial (>=3.0)", "h2 (>=3.0,<4.0)", "priority (>=1.1.0,<2.0)", "pywin32 (!=226)"]
conch = ["pyasn1", "cryptography (>=2.5)", "appdirs (>=1.4.0)", "bcrypt (>=3.0.0)"]
dev = ["pyflakes (>=1.0.0)", "twisted-dev-tools (>=0.0.2)", "python-subunit", "sphinx (>=1.3.1)", "towncrier (>=17.4.0)"]
http2 = ["h2 (>=3.0,<4.0)", "priority (>=1.1.0,<2.0)"]
macos_platform = ["pyobjc-core", "pyobjc-framework-cfnetwork", "pyobjc-framework-cocoa", "pyopenssl (>=16.0.0)", "service_identity (>=18.1.0)", "idna (>=0.6,!=2.3)", "pyasn1", "cryptography (>=2.5)", "appdirs (>=1.4.0)", "bcrypt (>=3.0.0)", "soappy", "pyserial (>=3.0)", "h2 (>=3.0,<4.0)", "priority (>=1.1.0,<2.0)", "pywin32 (!=226)"]
osx_platform = ["pyobjc-core", "pyobjc-framework-cfnetwork", "pyobjc-framework-cocoa", "pyopenssl (>=16.0.0)", "service_identity (>=18.1.0)", "idna (>=0.6,!=2.3)", "pyasn1", "cryptography (>=2.5)", "appdirs (>=1.4.0)", "bcrypt (>=3.0.0)", "soappy", "pyserial (>=3.0)", "h2 (>=3.0,<4.0)", "priority (>=1.1.0,<2.0)", "pywin32 (!=226)"]
serial = ["pyserial (>=3.0)", "pywin32 (!=226)"]
soap = ["soappy"]
tls = ["pyopenssl (>=16.0.0)", "service_identity (>=18.1.0)", "idna (>=0.6,!=2.3)"]
windows_platform = ["pywin32 (!=226)", "pyopenssl (>=16.0.0)", "service_identity (>=18.1.0)", "idna (>=0.6,!=2.3)", "pyasn1", "cryptography (>=2.5)", "appdirs (>=1.4.0)", "bcrypt (>=3.0.0)", "soappy", "pyserial (>=3.0)", "h2 (>=3.0,<4.0)", "priority (>=1.1.0,<2.0)", "pywin32 (!=226)"]

[[package]]
name = "txaio"
version = "20.4.1"
description = "Compatibility API between asyncio/Twisted/Trollius"
category = "main"
optional = true
python-versions = ">=3.5"

[package.extras]
all = ["zope.interface (>=3.6)", "twisted (>=20.3.0)"]
dev = ["wheel", "pytest (>=2.6.4)", "pytest-cov (>=1.8.1)", "pep8 (>=1.6.2)", "sphinx (>=1.2.3)", "pyenchant (>=1.6.6)", "sphinxcontrib-spelling (>=2.1.2)", "sphinx-rtd-theme (>=0.1.9)", "tox (>=2.1.1)", "mock (==1.3.0)", "twine (>=1.6.5)"]
twisted = ["zope.interface (>=3.6)", "twisted (>=20.3.0)"]

[[package]]
name = "typed-ast"
version = "1.4.1"
description = "a fork of Python 2 and 3 ast modules with type comment support"
category = "main"
optional = true
python-versions = "*"

[[package]]
name = "urllib3"
version = "1.25.10"
description = "HTTP library with thread-safe connection pooling, file post, and more."
category = "main"
optional = false
python-versions = ">=2.7, !=3.0.*, !=3.1.*, !=3.2.*, !=3.3.*, !=3.4.*, <4"

[package.extras]
brotli = ["brotlipy (>=0.6.0)"]
secure = ["certifi", "cryptography (>=1.3.4)", "idna (>=2.0.0)", "pyOpenSSL (>=0.14)", "ipaddress"]
socks = ["PySocks (>=1.5.6,!=1.5.7,<2.0)"]

[[package]]
name = "wrapt"
version = "1.12.1"
description = "Module for decorators, wrappers and monkey patching."
category = "main"
optional = true
python-versions = "*"

[[package]]
name = "zipp"
version = "3.3.0"
description = "Backport of pathlib-compatible object wrapper for zip files"
category = "main"
optional = true
python-versions = ">=3.6"

[package.extras]
docs = ["sphinx", "jaraco.packaging (>=3.2)", "rst.linker (>=1.9)"]
testing = ["pytest (>=3.5,!=3.7.3)", "pytest-checkdocs (>=1.2.3)", "pytest-flake8", "pytest-cov", "jaraco.test (>=3.2.0)", "jaraco.itertools", "func-timeout", "pytest-black (>=0.3.7)", "pytest-mypy"]

[[package]]
name = "zope.interface"
version = "5.1.2"
description = "Interfaces for Python"
category = "main"
optional = false
python-versions = ">=2.7, !=3.0.*, !=3.1.*, !=3.2.*, !=3.3.*, !=3.4.*"

[package.extras]
docs = ["sphinx", "repoze.sphinx.autointerface"]
test = ["coverage (>=5.0.3)", "zope.event", "zope.testing"]
testing = ["coverage (>=5.0.3)", "zope.event", "zope.testing"]

[extras]
audio = []
dbus = ["dbus-python"]
dev = ["autobahn", "dbus-python", "pycairo", "pygobject", "flake8", "nose", "nose-cov", "pylint", "python-coveralls", "recommonmark", "sphinx", "sphinx-rtd-theme", "sphinxcontrib-napoleon"]
docs = ["recommonmark", "sphinx", "sphinx-rtd-theme", "sphinxcontrib-napoleon"]
elisa = []
feed = ["feedparser"]
gstreamer = ["pycairo", "pygobject"]
mediadb = ["tagpy"]
picasa = []
test = ["flake8", "nose", "nose-cov", "pylint", "python-coveralls"]
twitch = ["livestreamer"]
web = ["autobahn"]
youtube = []

[metadata]
<<<<<<< HEAD
content-hash = "7f1b3196728b327fb0fab06bf70885eeb2c0e7c01620ac54493fc952214e1da0"
=======
lock-version = "1.1"
>>>>>>> 89f0293f
python-versions = "^3.6"
content-hash = "efdb8736d76fe02b4cf4ca9cdc5e0f2b936519a4222bcb20fe80965fc9e98b20"

[metadata.files]
alabaster = [
    {file = "alabaster-0.7.12-py2.py3-none-any.whl", hash = "sha256:446438bdcca0e05bd45ea2de1668c1d9b032e1a9154c2c259092d77031ddd359"},
    {file = "alabaster-0.7.12.tar.gz", hash = "sha256:a661d72d58e6ea8a57f7a86e37d86716863ee5e92788398526d58b26a4e4dc02"},
]
astroid = [
    {file = "astroid-2.4.2-py3-none-any.whl", hash = "sha256:bc58d83eb610252fd8de6363e39d4f1d0619c894b0ed24603b881c02e64c7386"},
    {file = "astroid-2.4.2.tar.gz", hash = "sha256:2f4078c2a41bf377eea06d71c9d2ba4eb8f6b1af2135bec27bbbb7d8f12bb703"},
]
attrs = [
    {file = "attrs-20.2.0-py2.py3-none-any.whl", hash = "sha256:fce7fc47dfc976152e82d53ff92fa0407700c21acd20886a13777a0d20e655dc"},
    {file = "attrs-20.2.0.tar.gz", hash = "sha256:26b54ddbbb9ee1d34d5d3668dd37d6cf74990ab23c828c2888dccdceee395594"},
]
autobahn = [
    {file = "autobahn-20.7.1-py2.py3-none-any.whl", hash = "sha256:24ce276d313e84d68241c3aef30d484f352b90a40168981b3640312c821df77b"},
    {file = "autobahn-20.7.1.tar.gz", hash = "sha256:86bbce30cdd407137c57670993a8f9bfdfe3f8e994b889181d85e844d5aa8dfb"},
]
automat = [
    {file = "Automat-20.2.0-py2.py3-none-any.whl", hash = "sha256:b6feb6455337df834f6c9962d6ccf771515b7d939bca142b29c20c2376bc6111"},
    {file = "Automat-20.2.0.tar.gz", hash = "sha256:7979803c74610e11ef0c0d68a2942b152df52da55336e0c9d58daf1831cbdf33"},
]
babel = [
    {file = "Babel-2.8.0-py2.py3-none-any.whl", hash = "sha256:d670ea0b10f8b723672d3a6abeb87b565b244da220d76b4dba1b66269ec152d4"},
    {file = "Babel-2.8.0.tar.gz", hash = "sha256:1aac2ae2d0d8ea368fa90906567f5c08463d98ade155c0c4bfedd6a0f7160e38"},
]
certifi = [
    {file = "certifi-2020.6.20-py2.py3-none-any.whl", hash = "sha256:8fc0819f1f30ba15bdb34cceffb9ef04d99f420f68eb75d901e9560b8749fc41"},
    {file = "certifi-2020.6.20.tar.gz", hash = "sha256:5930595817496dd21bb8dc35dad090f1c2cd0adfaf21204bf6732ca5d8ee34d3"},
]
cffi = [
    {file = "cffi-1.14.3-2-cp27-cp27m-macosx_10_9_x86_64.whl", hash = "sha256:3eeeb0405fd145e714f7633a5173318bd88d8bbfc3dd0a5751f8c4f70ae629bc"},
    {file = "cffi-1.14.3-2-cp35-cp35m-macosx_10_9_x86_64.whl", hash = "sha256:cb763ceceae04803adcc4e2d80d611ef201c73da32d8f2722e9d0ab0c7f10768"},
    {file = "cffi-1.14.3-2-cp36-cp36m-macosx_10_9_x86_64.whl", hash = "sha256:44f60519595eaca110f248e5017363d751b12782a6f2bd6a7041cba275215f5d"},
    {file = "cffi-1.14.3-2-cp37-cp37m-macosx_10_9_x86_64.whl", hash = "sha256:c53af463f4a40de78c58b8b2710ade243c81cbca641e34debf3396a9640d6ec1"},
    {file = "cffi-1.14.3-2-cp38-cp38-macosx_10_9_x86_64.whl", hash = "sha256:33c6cdc071ba5cd6d96769c8969a0531be2d08c2628a0143a10a7dcffa9719ca"},
    {file = "cffi-1.14.3-2-cp39-cp39-macosx_10_9_x86_64.whl", hash = "sha256:c11579638288e53fc94ad60022ff1b67865363e730ee41ad5e6f0a17188b327a"},
    {file = "cffi-1.14.3-cp27-cp27m-manylinux1_i686.whl", hash = "sha256:3cb3e1b9ec43256c4e0f8d2837267a70b0e1ca8c4f456685508ae6106b1f504c"},
    {file = "cffi-1.14.3-cp27-cp27m-manylinux1_x86_64.whl", hash = "sha256:f0620511387790860b249b9241c2f13c3a80e21a73e0b861a2df24e9d6f56730"},
    {file = "cffi-1.14.3-cp27-cp27m-win32.whl", hash = "sha256:005f2bfe11b6745d726dbb07ace4d53f057de66e336ff92d61b8c7e9c8f4777d"},
    {file = "cffi-1.14.3-cp27-cp27m-win_amd64.whl", hash = "sha256:2f9674623ca39c9ebe38afa3da402e9326c245f0f5ceff0623dccdac15023e05"},
    {file = "cffi-1.14.3-cp27-cp27mu-manylinux1_i686.whl", hash = "sha256:09e96138280241bd355cd585148dec04dbbedb4f46128f340d696eaafc82dd7b"},
    {file = "cffi-1.14.3-cp27-cp27mu-manylinux1_x86_64.whl", hash = "sha256:3363e77a6176afb8823b6e06db78c46dbc4c7813b00a41300a4873b6ba63b171"},
    {file = "cffi-1.14.3-cp35-cp35m-manylinux1_i686.whl", hash = "sha256:0ef488305fdce2580c8b2708f22d7785ae222d9825d3094ab073e22e93dfe51f"},
    {file = "cffi-1.14.3-cp35-cp35m-manylinux1_x86_64.whl", hash = "sha256:0b1ad452cc824665ddc682400b62c9e4f5b64736a2ba99110712fdee5f2505c4"},
    {file = "cffi-1.14.3-cp35-cp35m-win32.whl", hash = "sha256:85ba797e1de5b48aa5a8427b6ba62cf69607c18c5d4eb747604b7302f1ec382d"},
    {file = "cffi-1.14.3-cp35-cp35m-win_amd64.whl", hash = "sha256:e66399cf0fc07de4dce4f588fc25bfe84a6d1285cc544e67987d22663393926d"},
    {file = "cffi-1.14.3-cp36-cp36m-manylinux1_i686.whl", hash = "sha256:15f351bed09897fbda218e4db5a3d5c06328862f6198d4fb385f3e14e19decb3"},
    {file = "cffi-1.14.3-cp36-cp36m-manylinux1_x86_64.whl", hash = "sha256:4d7c26bfc1ea9f92084a1d75e11999e97b62d63128bcc90c3624d07813c52808"},
    {file = "cffi-1.14.3-cp36-cp36m-manylinux2014_aarch64.whl", hash = "sha256:23e5d2040367322824605bc29ae8ee9175200b92cb5483ac7d466927a9b3d537"},
    {file = "cffi-1.14.3-cp36-cp36m-win32.whl", hash = "sha256:a624fae282e81ad2e4871bdb767e2c914d0539708c0f078b5b355258293c98b0"},
    {file = "cffi-1.14.3-cp36-cp36m-win_amd64.whl", hash = "sha256:de31b5164d44ef4943db155b3e8e17929707cac1e5bd2f363e67a56e3af4af6e"},
    {file = "cffi-1.14.3-cp37-cp37m-manylinux1_i686.whl", hash = "sha256:f92cdecb618e5fa4658aeb97d5eb3d2f47aa94ac6477c6daf0f306c5a3b9e6b1"},
    {file = "cffi-1.14.3-cp37-cp37m-manylinux1_x86_64.whl", hash = "sha256:22399ff4870fb4c7ef19fff6eeb20a8bbf15571913c181c78cb361024d574579"},
    {file = "cffi-1.14.3-cp37-cp37m-manylinux2014_aarch64.whl", hash = "sha256:f4eae045e6ab2bb54ca279733fe4eb85f1effda392666308250714e01907f394"},
    {file = "cffi-1.14.3-cp37-cp37m-win32.whl", hash = "sha256:b0358e6fefc74a16f745afa366acc89f979040e0cbc4eec55ab26ad1f6a9bfbc"},
    {file = "cffi-1.14.3-cp37-cp37m-win_amd64.whl", hash = "sha256:6642f15ad963b5092d65aed022d033c77763515fdc07095208f15d3563003869"},
    {file = "cffi-1.14.3-cp38-cp38-manylinux1_i686.whl", hash = "sha256:2791f68edc5749024b4722500e86303a10d342527e1e3bcac47f35fbd25b764e"},
    {file = "cffi-1.14.3-cp38-cp38-manylinux1_x86_64.whl", hash = "sha256:529c4ed2e10437c205f38f3691a68be66c39197d01062618c55f74294a4a4828"},
    {file = "cffi-1.14.3-cp38-cp38-manylinux2014_aarch64.whl", hash = "sha256:8f0f1e499e4000c4c347a124fa6a27d37608ced4fe9f7d45070563b7c4c370c9"},
    {file = "cffi-1.14.3-cp38-cp38-win32.whl", hash = "sha256:3b8eaf915ddc0709779889c472e553f0d3e8b7bdf62dab764c8921b09bf94522"},
    {file = "cffi-1.14.3-cp38-cp38-win_amd64.whl", hash = "sha256:bbd2f4dfee1079f76943767fce837ade3087b578aeb9f69aec7857d5bf25db15"},
    {file = "cffi-1.14.3-cp39-cp39-manylinux1_i686.whl", hash = "sha256:cc75f58cdaf043fe6a7a6c04b3b5a0e694c6a9e24050967747251fb80d7bce0d"},
    {file = "cffi-1.14.3-cp39-cp39-manylinux1_x86_64.whl", hash = "sha256:bf39a9e19ce7298f1bd6a9758fa99707e9e5b1ebe5e90f2c3913a47bc548747c"},
    {file = "cffi-1.14.3-cp39-cp39-win32.whl", hash = "sha256:d80998ed59176e8cba74028762fbd9b9153b9afc71ea118e63bbf5d4d0f9552b"},
    {file = "cffi-1.14.3-cp39-cp39-win_amd64.whl", hash = "sha256:c150eaa3dadbb2b5339675b88d4573c1be3cb6f2c33a6c83387e10cc0bf05bd3"},
    {file = "cffi-1.14.3.tar.gz", hash = "sha256:f92f789e4f9241cd262ad7a555ca2c648a98178a953af117ef7fad46aa1d5591"},
]
chardet = [
    {file = "chardet-3.0.4-py2.py3-none-any.whl", hash = "sha256:fc323ffcaeaed0e0a02bf4d117757b98aed530d9ed4531e3e15460124c106691"},
    {file = "chardet-3.0.4.tar.gz", hash = "sha256:84ab92ed1c4d4f16916e05906b6b75a6c0fb5db821cc65e70cbd64a3e2a5eaae"},
]
colorama = [
    {file = "colorama-0.4.3-py2.py3-none-any.whl", hash = "sha256:7d73d2a99753107a36ac6b455ee49046802e59d9d076ef8e47b61499fa29afff"},
    {file = "colorama-0.4.3.tar.gz", hash = "sha256:e96da0d330793e2cb9485e9ddfd918d456036c7149416295932478192f4436a1"},
]
commonmark = [
    {file = "commonmark-0.9.1-py2.py3-none-any.whl", hash = "sha256:da2f38c92590f83de410ba1a3cbceafbc74fee9def35f9251ba9a971d6d66fd9"},
    {file = "commonmark-0.9.1.tar.gz", hash = "sha256:452f9dc859be7f06631ddcb328b6919c67984aca654e5fefb3914d54691aed60"},
]
configobj = [
    {file = "configobj-5.0.6.tar.gz", hash = "sha256:a2f5650770e1c87fb335af19a9b7eb73fc05ccf22144eb68db7d00cd2bcb0902"},
]
constantly = [
    {file = "constantly-15.1.0-py2.py3-none-any.whl", hash = "sha256:dd2fa9d6b1a51a83f0d7dd76293d734046aa176e384bf6e33b7e44880eb37c5d"},
    {file = "constantly-15.1.0.tar.gz", hash = "sha256:586372eb92059873e29eba4f9dec8381541b4d3834660707faf8ba59146dfc35"},
]
cov-core = [
    {file = "cov-core-1.15.0.tar.gz", hash = "sha256:4a14c67d520fda9d42b0da6134638578caae1d374b9bb462d8de00587dba764c"},
]
coverage = [
    {file = "coverage-5.3-cp27-cp27m-macosx_10_13_intel.whl", hash = "sha256:bd3166bb3b111e76a4f8e2980fa1addf2920a4ca9b2b8ca36a3bc3dedc618270"},
    {file = "coverage-5.3-cp27-cp27m-macosx_10_9_x86_64.whl", hash = "sha256:9342dd70a1e151684727c9c91ea003b2fb33523bf19385d4554f7897ca0141d4"},
    {file = "coverage-5.3-cp27-cp27m-manylinux1_i686.whl", hash = "sha256:63808c30b41f3bbf65e29f7280bf793c79f54fb807057de7e5238ffc7cc4d7b9"},
    {file = "coverage-5.3-cp27-cp27m-manylinux1_x86_64.whl", hash = "sha256:4d6a42744139a7fa5b46a264874a781e8694bb32f1d76d8137b68138686f1729"},
    {file = "coverage-5.3-cp27-cp27m-win32.whl", hash = "sha256:86e9f8cd4b0cdd57b4ae71a9c186717daa4c5a99f3238a8723f416256e0b064d"},
    {file = "coverage-5.3-cp27-cp27m-win_amd64.whl", hash = "sha256:7858847f2d84bf6e64c7f66498e851c54de8ea06a6f96a32a1d192d846734418"},
    {file = "coverage-5.3-cp27-cp27mu-manylinux1_i686.whl", hash = "sha256:530cc8aaf11cc2ac7430f3614b04645662ef20c348dce4167c22d99bec3480e9"},
    {file = "coverage-5.3-cp27-cp27mu-manylinux1_x86_64.whl", hash = "sha256:381ead10b9b9af5f64646cd27107fb27b614ee7040bb1226f9c07ba96625cbb5"},
    {file = "coverage-5.3-cp35-cp35m-macosx_10_13_x86_64.whl", hash = "sha256:71b69bd716698fa62cd97137d6f2fdf49f534decb23a2c6fc80813e8b7be6822"},
    {file = "coverage-5.3-cp35-cp35m-manylinux1_i686.whl", hash = "sha256:1d44bb3a652fed01f1f2c10d5477956116e9b391320c94d36c6bf13b088a1097"},
    {file = "coverage-5.3-cp35-cp35m-manylinux1_x86_64.whl", hash = "sha256:1c6703094c81fa55b816f5ae542c6ffc625fec769f22b053adb42ad712d086c9"},
    {file = "coverage-5.3-cp35-cp35m-win32.whl", hash = "sha256:cedb2f9e1f990918ea061f28a0f0077a07702e3819602d3507e2ff98c8d20636"},
    {file = "coverage-5.3-cp35-cp35m-win_amd64.whl", hash = "sha256:7f43286f13d91a34fadf61ae252a51a130223c52bfefb50310d5b2deb062cf0f"},
    {file = "coverage-5.3-cp36-cp36m-macosx_10_13_x86_64.whl", hash = "sha256:c851b35fc078389bc16b915a0a7c1d5923e12e2c5aeec58c52f4aa8085ac8237"},
    {file = "coverage-5.3-cp36-cp36m-manylinux1_i686.whl", hash = "sha256:aac1ba0a253e17889550ddb1b60a2063f7474155465577caa2a3b131224cfd54"},
    {file = "coverage-5.3-cp36-cp36m-manylinux1_x86_64.whl", hash = "sha256:2b31f46bf7b31e6aa690d4c7a3d51bb262438c6dcb0d528adde446531d0d3bb7"},
    {file = "coverage-5.3-cp36-cp36m-win32.whl", hash = "sha256:c5f17ad25d2c1286436761b462e22b5020d83316f8e8fcb5deb2b3151f8f1d3a"},
    {file = "coverage-5.3-cp36-cp36m-win_amd64.whl", hash = "sha256:aef72eae10b5e3116bac6957de1df4d75909fc76d1499a53fb6387434b6bcd8d"},
    {file = "coverage-5.3-cp37-cp37m-macosx_10_13_x86_64.whl", hash = "sha256:e8caf961e1b1a945db76f1b5fa9c91498d15f545ac0ababbe575cfab185d3bd8"},
    {file = "coverage-5.3-cp37-cp37m-manylinux1_i686.whl", hash = "sha256:29a6272fec10623fcbe158fdf9abc7a5fa032048ac1d8631f14b50fbfc10d17f"},
    {file = "coverage-5.3-cp37-cp37m-manylinux1_x86_64.whl", hash = "sha256:2d43af2be93ffbad25dd959899b5b809618a496926146ce98ee0b23683f8c51c"},
    {file = "coverage-5.3-cp37-cp37m-win32.whl", hash = "sha256:c3888a051226e676e383de03bf49eb633cd39fc829516e5334e69b8d81aae751"},
    {file = "coverage-5.3-cp37-cp37m-win_amd64.whl", hash = "sha256:9669179786254a2e7e57f0ecf224e978471491d660aaca833f845b72a2df3709"},
    {file = "coverage-5.3-cp38-cp38-macosx_10_9_x86_64.whl", hash = "sha256:0203acd33d2298e19b57451ebb0bed0ab0c602e5cf5a818591b4918b1f97d516"},
    {file = "coverage-5.3-cp38-cp38-manylinux1_i686.whl", hash = "sha256:582ddfbe712025448206a5bc45855d16c2e491c2dd102ee9a2841418ac1c629f"},
    {file = "coverage-5.3-cp38-cp38-manylinux1_x86_64.whl", hash = "sha256:0f313707cdecd5cd3e217fc68c78a960b616604b559e9ea60cc16795c4304259"},
    {file = "coverage-5.3-cp38-cp38-win32.whl", hash = "sha256:78e93cc3571fd928a39c0b26767c986188a4118edc67bc0695bc7a284da22e82"},
    {file = "coverage-5.3-cp38-cp38-win_amd64.whl", hash = "sha256:8f264ba2701b8c9f815b272ad568d555ef98dfe1576802ab3149c3629a9f2221"},
    {file = "coverage-5.3-cp39-cp39-macosx_10_13_x86_64.whl", hash = "sha256:50691e744714856f03a86df3e2bff847c2acede4c191f9a1da38f088df342978"},
    {file = "coverage-5.3-cp39-cp39-manylinux1_i686.whl", hash = "sha256:9361de40701666b034c59ad9e317bae95c973b9ff92513dd0eced11c6adf2e21"},
    {file = "coverage-5.3-cp39-cp39-manylinux1_x86_64.whl", hash = "sha256:c1b78fb9700fc961f53386ad2fd86d87091e06ede5d118b8a50dea285a071c24"},
    {file = "coverage-5.3-cp39-cp39-win32.whl", hash = "sha256:cb7df71de0af56000115eafd000b867d1261f786b5eebd88a0ca6360cccfaca7"},
    {file = "coverage-5.3-cp39-cp39-win_amd64.whl", hash = "sha256:47a11bdbd8ada9b7ee628596f9d97fbd3851bd9999d398e9436bd67376dbece7"},
    {file = "coverage-5.3.tar.gz", hash = "sha256:280baa8ec489c4f542f8940f9c4c2181f0306a8ee1a54eceba071a449fb870a0"},
]
cryptography = [
    {file = "cryptography-3.1.1-cp27-cp27m-macosx_10_10_x86_64.whl", hash = "sha256:65beb15e7f9c16e15934569d29fb4def74ea1469d8781f6b3507ab896d6d8719"},
    {file = "cryptography-3.1.1-cp27-cp27m-manylinux1_x86_64.whl", hash = "sha256:983c0c3de4cb9fcba68fd3f45ed846eb86a2a8b8d8bc5bb18364c4d00b3c61fe"},
    {file = "cryptography-3.1.1-cp27-cp27m-manylinux2010_x86_64.whl", hash = "sha256:e97a3b627e3cb63c415a16245d6cef2139cca18bb1183d1b9375a1c14e83f3b3"},
    {file = "cryptography-3.1.1-cp27-cp27m-win32.whl", hash = "sha256:cb179acdd4ae1e4a5a160d80b87841b3d0e0be84af46c7bb2cd7ece57a39c4ba"},
    {file = "cryptography-3.1.1-cp27-cp27m-win_amd64.whl", hash = "sha256:b372026ebf32fe2523159f27d9f0e9f485092e43b00a5adacf732192a70ba118"},
    {file = "cryptography-3.1.1-cp27-cp27mu-manylinux1_x86_64.whl", hash = "sha256:680da076cad81cdf5ffcac50c477b6790be81768d30f9da9e01960c4b18a66db"},
    {file = "cryptography-3.1.1-cp27-cp27mu-manylinux2010_x86_64.whl", hash = "sha256:5d52c72449bb02dd45a773a203196e6d4fae34e158769c896012401f33064396"},
    {file = "cryptography-3.1.1-cp35-abi3-macosx_10_10_x86_64.whl", hash = "sha256:f0e099fc4cc697450c3dd4031791559692dd941a95254cb9aeded66a7aa8b9bc"},
    {file = "cryptography-3.1.1-cp35-abi3-manylinux1_x86_64.whl", hash = "sha256:a7597ffc67987b37b12e09c029bd1dc43965f75d328076ae85721b84046e9ca7"},
    {file = "cryptography-3.1.1-cp35-abi3-manylinux2010_x86_64.whl", hash = "sha256:4549b137d8cbe3c2eadfa56c0c858b78acbeff956bd461e40000b2164d9167c6"},
    {file = "cryptography-3.1.1-cp35-abi3-manylinux2014_aarch64.whl", hash = "sha256:89aceb31cd5f9fc2449fe8cf3810797ca52b65f1489002d58fe190bfb265c536"},
    {file = "cryptography-3.1.1-cp35-cp35m-win32.whl", hash = "sha256:559d622aef2a2dff98a892eef321433ba5bc55b2485220a8ca289c1ecc2bd54f"},
    {file = "cryptography-3.1.1-cp35-cp35m-win_amd64.whl", hash = "sha256:451cdf60be4dafb6a3b78802006a020e6cd709c22d240f94f7a0696240a17154"},
    {file = "cryptography-3.1.1-cp36-abi3-win32.whl", hash = "sha256:762bc5a0df03c51ee3f09c621e1cee64e3a079a2b5020de82f1613873d79ee70"},
    {file = "cryptography-3.1.1-cp36-abi3-win_amd64.whl", hash = "sha256:b12e715c10a13ca1bd27fbceed9adc8c5ff640f8e1f7ea76416352de703523c8"},
    {file = "cryptography-3.1.1-cp36-cp36m-win32.whl", hash = "sha256:21b47c59fcb1c36f1113f3709d37935368e34815ea1d7073862e92f810dc7499"},
    {file = "cryptography-3.1.1-cp36-cp36m-win_amd64.whl", hash = "sha256:48ee615a779ffa749d7d50c291761dc921d93d7cf203dca2db663b4f193f0e49"},
    {file = "cryptography-3.1.1-cp37-cp37m-win32.whl", hash = "sha256:b2bded09c578d19e08bd2c5bb8fed7f103e089752c9cf7ca7ca7de522326e921"},
    {file = "cryptography-3.1.1-cp37-cp37m-win_amd64.whl", hash = "sha256:f99317a0fa2e49917689b8cf977510addcfaaab769b3f899b9c481bbd76730c2"},
    {file = "cryptography-3.1.1-cp38-cp38-win32.whl", hash = "sha256:ab010e461bb6b444eaf7f8c813bb716be2d78ab786103f9608ffd37a4bd7d490"},
    {file = "cryptography-3.1.1-cp38-cp38-win_amd64.whl", hash = "sha256:99d4984aabd4c7182050bca76176ce2dbc9fa9748afe583a7865c12954d714ba"},
    {file = "cryptography-3.1.1.tar.gz", hash = "sha256:9d9fc6a16357965d282dd4ab6531013935425d0dc4950df2e0cf2a1b1ac1017d"},
]
dbus-python = [
    {file = "dbus-python-1.2.16.tar.gz", hash = "sha256:11238f1d86c995d8aed2e22f04a1e3779f0d70e587caffeab4857f3c662ed5a4"},
]
docutils = [
    {file = "docutils-0.16-py2.py3-none-any.whl", hash = "sha256:0c5b78adfbf7762415433f5515cd5c9e762339e23369dbe8000d84a4bf4ab3af"},
    {file = "docutils-0.16.tar.gz", hash = "sha256:c2de3a60e9e7d07be26b7f2b00ca0309c207e06c100f9cc2a94931fc75a478fc"},
]
eventdispatcher = [
    {file = "eventdispatcher-1.9.4.tar.gz", hash = "sha256:9f1b96ab2a13384fd09a7837793a62d9a336c7f22f20576187d46c5070863495"},
]
feedparser = [
    {file = "feedparser-6.0.1-py2.py3-none-any.whl", hash = "sha256:c9b436334258e718e224c5ef8a78088557e0d0382506360f702de10667ffde32"},
    {file = "feedparser-6.0.1.tar.gz", hash = "sha256:6ca88edcaa43f428345968df903a87f020843eda5e28d7ea24a612158d61e74c"},
]
flake8 = [
    {file = "flake8-3.8.4-py2.py3-none-any.whl", hash = "sha256:749dbbd6bfd0cf1318af27bf97a14e28e5ff548ef8e5b1566ccfb25a11e7c839"},
    {file = "flake8-3.8.4.tar.gz", hash = "sha256:aadae8761ec651813c24be05c6f7b4680857ef6afaae4651a4eccaef97ce6c3b"},
]
future = [
    {file = "future-0.18.2.tar.gz", hash = "sha256:b1bead90b70cf6ec3f0710ae53a525360fa360d306a86583adc6bf83a4db537d"},
]
hyperlink = [
    {file = "hyperlink-20.0.1-py2.py3-none-any.whl", hash = "sha256:c528d405766f15a2c536230de7e160b65a08e20264d8891b3eb03307b0df3c63"},
    {file = "hyperlink-20.0.1.tar.gz", hash = "sha256:47fcc7cd339c6cb2444463ec3277bdcfe142c8b1daf2160bdd52248deec815af"},
]
idna = [
    {file = "idna-2.10-py2.py3-none-any.whl", hash = "sha256:b97d804b1e9b523befed77c48dacec60e6dcb0b5391d57af6a65a312a90648c0"},
    {file = "idna-2.10.tar.gz", hash = "sha256:b307872f855b18632ce0c21c5e45be78c0ea7ae4c15c828c20788b26921eb3f6"},
]
imagesize = [
    {file = "imagesize-1.2.0-py2.py3-none-any.whl", hash = "sha256:6965f19a6a2039c7d48bca7dba2473069ff854c36ae6f19d2cde309d998228a1"},
    {file = "imagesize-1.2.0.tar.gz", hash = "sha256:b1f6b5a4eab1f73479a50fb79fcf729514a900c341d8503d62a62dbc4127a2b1"},
]
importlib-metadata = [
    {file = "importlib_metadata-2.0.0-py2.py3-none-any.whl", hash = "sha256:cefa1a2f919b866c5beb7c9f7b0ebb4061f30a8a9bf16d609b000e2dfaceb9c3"},
    {file = "importlib_metadata-2.0.0.tar.gz", hash = "sha256:77a540690e24b0305878c37ffd421785a6f7e53c8b5720d211b211de8d0e95da"},
]
incremental = [
    {file = "incremental-17.5.0-py2.py3-none-any.whl", hash = "sha256:717e12246dddf231a349175f48d74d93e2897244939173b01974ab6661406b9f"},
    {file = "incremental-17.5.0.tar.gz", hash = "sha256:7b751696aaf36eebfab537e458929e194460051ccad279c72b755a167eebd4b3"},
]
isort = [
    {file = "isort-5.6.3-py3-none-any.whl", hash = "sha256:2c1d044a96c74367ab12188593d134c596747d97aec43b9cdb12eea83b6889d2"},
    {file = "isort-5.6.3.tar.gz", hash = "sha256:3820dd92c3214290cda6351f2ae2cedd5170759bc434af600eaad4f7a82a6ade"},
]
jinja2 = [
    {file = "Jinja2-2.11.2-py2.py3-none-any.whl", hash = "sha256:f0a4641d3cf955324a89c04f3d94663aa4d638abe8f733ecd3582848e1c37035"},
    {file = "Jinja2-2.11.2.tar.gz", hash = "sha256:89aab215427ef59c34ad58735269eb58b1a5808103067f7bb9d5836c651b3bb0"},
]
lazy-object-proxy = [
    {file = "lazy-object-proxy-1.4.3.tar.gz", hash = "sha256:f3900e8a5de27447acbf900b4750b0ddfd7ec1ea7fbaf11dfa911141bc522af0"},
    {file = "lazy_object_proxy-1.4.3-cp27-cp27m-macosx_10_13_x86_64.whl", hash = "sha256:a2238e9d1bb71a56cd710611a1614d1194dc10a175c1e08d75e1a7bcc250d442"},
    {file = "lazy_object_proxy-1.4.3-cp27-cp27m-win32.whl", hash = "sha256:efa1909120ce98bbb3777e8b6f92237f5d5c8ea6758efea36a473e1d38f7d3e4"},
    {file = "lazy_object_proxy-1.4.3-cp27-cp27m-win_amd64.whl", hash = "sha256:4677f594e474c91da97f489fea5b7daa17b5517190899cf213697e48d3902f5a"},
    {file = "lazy_object_proxy-1.4.3-cp27-cp27mu-manylinux1_x86_64.whl", hash = "sha256:0c4b206227a8097f05c4dbdd323c50edf81f15db3b8dc064d08c62d37e1a504d"},
    {file = "lazy_object_proxy-1.4.3-cp34-cp34m-manylinux1_x86_64.whl", hash = "sha256:d945239a5639b3ff35b70a88c5f2f491913eb94871780ebfabb2568bd58afc5a"},
    {file = "lazy_object_proxy-1.4.3-cp34-cp34m-win32.whl", hash = "sha256:9651375199045a358eb6741df3e02a651e0330be090b3bc79f6d0de31a80ec3e"},
    {file = "lazy_object_proxy-1.4.3-cp34-cp34m-win_amd64.whl", hash = "sha256:eba7011090323c1dadf18b3b689845fd96a61ba0a1dfbd7f24b921398affc357"},
    {file = "lazy_object_proxy-1.4.3-cp35-cp35m-manylinux1_x86_64.whl", hash = "sha256:48dab84ebd4831077b150572aec802f303117c8cc5c871e182447281ebf3ac50"},
    {file = "lazy_object_proxy-1.4.3-cp35-cp35m-win32.whl", hash = "sha256:ca0a928a3ddbc5725be2dd1cf895ec0a254798915fb3a36af0964a0a4149e3db"},
    {file = "lazy_object_proxy-1.4.3-cp35-cp35m-win_amd64.whl", hash = "sha256:194d092e6f246b906e8f70884e620e459fc54db3259e60cf69a4d66c3fda3449"},
    {file = "lazy_object_proxy-1.4.3-cp36-cp36m-manylinux1_x86_64.whl", hash = "sha256:97bb5884f6f1cdce0099f86b907aa41c970c3c672ac8b9c8352789e103cf3156"},
    {file = "lazy_object_proxy-1.4.3-cp36-cp36m-win32.whl", hash = "sha256:cb2c7c57005a6804ab66f106ceb8482da55f5314b7fcb06551db1edae4ad1531"},
    {file = "lazy_object_proxy-1.4.3-cp36-cp36m-win_amd64.whl", hash = "sha256:8d859b89baf8ef7f8bc6b00aa20316483d67f0b1cbf422f5b4dc56701c8f2ffb"},
    {file = "lazy_object_proxy-1.4.3-cp37-cp37m-macosx_10_13_x86_64.whl", hash = "sha256:1be7e4c9f96948003609aa6c974ae59830a6baecc5376c25c92d7d697e684c08"},
    {file = "lazy_object_proxy-1.4.3-cp37-cp37m-manylinux1_x86_64.whl", hash = "sha256:d74bb8693bf9cf75ac3b47a54d716bbb1a92648d5f781fc799347cfc95952383"},
    {file = "lazy_object_proxy-1.4.3-cp37-cp37m-win32.whl", hash = "sha256:9b15f3f4c0f35727d3a0fba4b770b3c4ebbb1fa907dbcc046a1d2799f3edd142"},
    {file = "lazy_object_proxy-1.4.3-cp37-cp37m-win_amd64.whl", hash = "sha256:9254f4358b9b541e3441b007a0ea0764b9d056afdeafc1a5569eee1cc6c1b9ea"},
    {file = "lazy_object_proxy-1.4.3-cp38-cp38-manylinux1_x86_64.whl", hash = "sha256:a6ae12d08c0bf9909ce12385803a543bfe99b95fe01e752536a60af2b7797c62"},
    {file = "lazy_object_proxy-1.4.3-cp38-cp38-win32.whl", hash = "sha256:5541cada25cd173702dbd99f8e22434105456314462326f06dba3e180f203dfd"},
    {file = "lazy_object_proxy-1.4.3-cp38-cp38-win_amd64.whl", hash = "sha256:59f79fef100b09564bc2df42ea2d8d21a64fdcda64979c0fa3db7bdaabaf6239"},
]
livestreamer = [
    {file = "livestreamer-1.12.2.tar.gz", hash = "sha256:ef3e743d0cabc27d8ad906c356e74370799e25ba46c94d3b8d585af77a258de0"},
]
lxml = [
    {file = "lxml-4.5.2-cp27-cp27m-macosx_10_9_x86_64.whl", hash = "sha256:74f48ec98430e06c1fa8949b49ebdd8d27ceb9df8d3d1c92e1fdc2773f003f20"},
    {file = "lxml-4.5.2-cp27-cp27m-manylinux1_i686.whl", hash = "sha256:e70d4e467e243455492f5de463b72151cc400710ac03a0678206a5f27e79ddef"},
    {file = "lxml-4.5.2-cp27-cp27m-manylinux1_x86_64.whl", hash = "sha256:7ad7906e098ccd30d8f7068030a0b16668ab8aa5cda6fcd5146d8d20cbaa71b5"},
    {file = "lxml-4.5.2-cp27-cp27m-win32.whl", hash = "sha256:92282c83547a9add85ad658143c76a64a8d339028926d7dc1998ca029c88ea6a"},
    {file = "lxml-4.5.2-cp27-cp27m-win_amd64.whl", hash = "sha256:05a444b207901a68a6526948c7cc8f9fe6d6f24c70781488e32fd74ff5996e3f"},
    {file = "lxml-4.5.2-cp27-cp27mu-manylinux1_i686.whl", hash = "sha256:94150231f1e90c9595ccc80d7d2006c61f90a5995db82bccbca7944fd457f0f6"},
    {file = "lxml-4.5.2-cp27-cp27mu-manylinux1_x86_64.whl", hash = "sha256:bea760a63ce9bba566c23f726d72b3c0250e2fa2569909e2d83cda1534c79443"},
    {file = "lxml-4.5.2-cp35-cp35m-manylinux1_i686.whl", hash = "sha256:c3f511a3c58676147c277eff0224c061dd5a6a8e1373572ac817ac6324f1b1e0"},
    {file = "lxml-4.5.2-cp35-cp35m-manylinux1_x86_64.whl", hash = "sha256:59daa84aef650b11bccd18f99f64bfe44b9f14a08a28259959d33676554065a1"},
    {file = "lxml-4.5.2-cp35-cp35m-manylinux2014_aarch64.whl", hash = "sha256:c9d317efde4bafbc1561509bfa8a23c5cab66c44d49ab5b63ff690f5159b2304"},
    {file = "lxml-4.5.2-cp35-cp35m-win32.whl", hash = "sha256:9dc9006dcc47e00a8a6a029eb035c8f696ad38e40a27d073a003d7d1443f5d88"},
    {file = "lxml-4.5.2-cp35-cp35m-win_amd64.whl", hash = "sha256:08fc93257dcfe9542c0a6883a25ba4971d78297f63d7a5a26ffa34861ca78730"},
    {file = "lxml-4.5.2-cp36-cp36m-macosx_10_9_x86_64.whl", hash = "sha256:121b665b04083a1e85ff1f5243d4a93aa1aaba281bc12ea334d5a187278ceaf1"},
    {file = "lxml-4.5.2-cp36-cp36m-manylinux1_i686.whl", hash = "sha256:5591c4164755778e29e69b86e425880f852464a21c7bb53c7ea453bbe2633bbe"},
    {file = "lxml-4.5.2-cp36-cp36m-manylinux1_x86_64.whl", hash = "sha256:cc411ad324a4486b142c41d9b2b6a722c534096963688d879ea6fa8a35028258"},
    {file = "lxml-4.5.2-cp36-cp36m-manylinux2014_aarch64.whl", hash = "sha256:1fa21263c3aba2b76fd7c45713d4428dbcc7644d73dcf0650e9d344e433741b3"},
    {file = "lxml-4.5.2-cp36-cp36m-win32.whl", hash = "sha256:786aad2aa20de3dbff21aab86b2fb6a7be68064cbbc0219bde414d3a30aa47ae"},
    {file = "lxml-4.5.2-cp36-cp36m-win_amd64.whl", hash = "sha256:e1cacf4796b20865789083252186ce9dc6cc59eca0c2e79cca332bdff24ac481"},
    {file = "lxml-4.5.2-cp37-cp37m-macosx_10_9_x86_64.whl", hash = "sha256:80a38b188d20c0524fe8959c8ce770a8fdf0e617c6912d23fc97c68301bb9aba"},
    {file = "lxml-4.5.2-cp37-cp37m-manylinux1_i686.whl", hash = "sha256:ecc930ae559ea8a43377e8b60ca6f8d61ac532fc57efb915d899de4a67928efd"},
    {file = "lxml-4.5.2-cp37-cp37m-manylinux1_x86_64.whl", hash = "sha256:a76979f728dd845655026ab991df25d26379a1a8fc1e9e68e25c7eda43004bed"},
    {file = "lxml-4.5.2-cp37-cp37m-manylinux2014_aarch64.whl", hash = "sha256:cfd7c5dd3c35c19cec59c63df9571c67c6d6e5c92e0fe63517920e97f61106d1"},
    {file = "lxml-4.5.2-cp37-cp37m-win32.whl", hash = "sha256:5a9c8d11aa2c8f8b6043d845927a51eb9102eb558e3f936df494e96393f5fd3e"},
    {file = "lxml-4.5.2-cp37-cp37m-win_amd64.whl", hash = "sha256:4b4a111bcf4b9c948e020fd207f915c24a6de3f1adc7682a2d92660eb4e84f1a"},
    {file = "lxml-4.5.2-cp38-cp38-macosx_10_9_x86_64.whl", hash = "sha256:5dd20538a60c4cc9a077d3b715bb42307239fcd25ef1ca7286775f95e9e9a46d"},
    {file = "lxml-4.5.2-cp38-cp38-manylinux1_i686.whl", hash = "sha256:2b30aa2bcff8e958cd85d907d5109820b01ac511eae5b460803430a7404e34d7"},
    {file = "lxml-4.5.2-cp38-cp38-manylinux1_x86_64.whl", hash = "sha256:aa8eba3db3d8761db161003e2d0586608092e217151d7458206e243be5a43843"},
    {file = "lxml-4.5.2-cp38-cp38-manylinux2014_aarch64.whl", hash = "sha256:8f0ec6b9b3832e0bd1d57af41f9238ea7709bbd7271f639024f2fc9d3bb01293"},
    {file = "lxml-4.5.2-cp38-cp38-win32.whl", hash = "sha256:107781b213cf7201ec3806555657ccda67b1fccc4261fb889ef7fc56976db81f"},
    {file = "lxml-4.5.2-cp38-cp38-win_amd64.whl", hash = "sha256:f161af26f596131b63b236372e4ce40f3167c1b5b5d459b29d2514bd8c9dc9ee"},
    {file = "lxml-4.5.2-cp39-cp39-manylinux1_i686.whl", hash = "sha256:6f767d11803dbd1274e43c8c0b2ff0a8db941e6ed0f5d44f852fb61b9d544b54"},
    {file = "lxml-4.5.2-cp39-cp39-manylinux1_x86_64.whl", hash = "sha256:d15a801d9037d7512edb2f1e196acebb16ab17bef4b25a91ea2e9a455ca353af"},
    {file = "lxml-4.5.2.tar.gz", hash = "sha256:cdc13a1682b2a6241080745b1953719e7fe0850b40a5c71ca574f090a1391df6"},
]
markupsafe = [
    {file = "MarkupSafe-1.1.1-cp27-cp27m-macosx_10_6_intel.whl", hash = "sha256:09027a7803a62ca78792ad89403b1b7a73a01c8cb65909cd876f7fcebd79b161"},
    {file = "MarkupSafe-1.1.1-cp27-cp27m-manylinux1_i686.whl", hash = "sha256:e249096428b3ae81b08327a63a485ad0878de3fb939049038579ac0ef61e17e7"},
    {file = "MarkupSafe-1.1.1-cp27-cp27m-manylinux1_x86_64.whl", hash = "sha256:500d4957e52ddc3351cabf489e79c91c17f6e0899158447047588650b5e69183"},
    {file = "MarkupSafe-1.1.1-cp27-cp27m-win32.whl", hash = "sha256:b2051432115498d3562c084a49bba65d97cf251f5a331c64a12ee7e04dacc51b"},
    {file = "MarkupSafe-1.1.1-cp27-cp27m-win_amd64.whl", hash = "sha256:98c7086708b163d425c67c7a91bad6e466bb99d797aa64f965e9d25c12111a5e"},
    {file = "MarkupSafe-1.1.1-cp27-cp27mu-manylinux1_i686.whl", hash = "sha256:cd5df75523866410809ca100dc9681e301e3c27567cf498077e8551b6d20e42f"},
    {file = "MarkupSafe-1.1.1-cp27-cp27mu-manylinux1_x86_64.whl", hash = "sha256:43a55c2930bbc139570ac2452adf3d70cdbb3cfe5912c71cdce1c2c6bbd9c5d1"},
    {file = "MarkupSafe-1.1.1-cp34-cp34m-macosx_10_6_intel.whl", hash = "sha256:1027c282dad077d0bae18be6794e6b6b8c91d58ed8a8d89a89d59693b9131db5"},
    {file = "MarkupSafe-1.1.1-cp34-cp34m-manylinux1_i686.whl", hash = "sha256:62fe6c95e3ec8a7fad637b7f3d372c15ec1caa01ab47926cfdf7a75b40e0eac1"},
    {file = "MarkupSafe-1.1.1-cp34-cp34m-manylinux1_x86_64.whl", hash = "sha256:88e5fcfb52ee7b911e8bb6d6aa2fd21fbecc674eadd44118a9cc3863f938e735"},
    {file = "MarkupSafe-1.1.1-cp34-cp34m-win32.whl", hash = "sha256:ade5e387d2ad0d7ebf59146cc00c8044acbd863725f887353a10df825fc8ae21"},
    {file = "MarkupSafe-1.1.1-cp34-cp34m-win_amd64.whl", hash = "sha256:09c4b7f37d6c648cb13f9230d847adf22f8171b1ccc4d5682398e77f40309235"},
    {file = "MarkupSafe-1.1.1-cp35-cp35m-macosx_10_6_intel.whl", hash = "sha256:79855e1c5b8da654cf486b830bd42c06e8780cea587384cf6545b7d9ac013a0b"},
    {file = "MarkupSafe-1.1.1-cp35-cp35m-manylinux1_i686.whl", hash = "sha256:c8716a48d94b06bb3b2524c2b77e055fb313aeb4ea620c8dd03a105574ba704f"},
    {file = "MarkupSafe-1.1.1-cp35-cp35m-manylinux1_x86_64.whl", hash = "sha256:7c1699dfe0cf8ff607dbdcc1e9b9af1755371f92a68f706051cc8c37d447c905"},
    {file = "MarkupSafe-1.1.1-cp35-cp35m-win32.whl", hash = "sha256:6dd73240d2af64df90aa7c4e7481e23825ea70af4b4922f8ede5b9e35f78a3b1"},
    {file = "MarkupSafe-1.1.1-cp35-cp35m-win_amd64.whl", hash = "sha256:9add70b36c5666a2ed02b43b335fe19002ee5235efd4b8a89bfcf9005bebac0d"},
    {file = "MarkupSafe-1.1.1-cp36-cp36m-macosx_10_6_intel.whl", hash = "sha256:24982cc2533820871eba85ba648cd53d8623687ff11cbb805be4ff7b4c971aff"},
    {file = "MarkupSafe-1.1.1-cp36-cp36m-macosx_10_9_x86_64.whl", hash = "sha256:d53bc011414228441014aa71dbec320c66468c1030aae3a6e29778a3382d96e5"},
    {file = "MarkupSafe-1.1.1-cp36-cp36m-manylinux1_i686.whl", hash = "sha256:00bc623926325b26bb9605ae9eae8a215691f33cae5df11ca5424f06f2d1f473"},
    {file = "MarkupSafe-1.1.1-cp36-cp36m-manylinux1_x86_64.whl", hash = "sha256:717ba8fe3ae9cc0006d7c451f0bb265ee07739daf76355d06366154ee68d221e"},
    {file = "MarkupSafe-1.1.1-cp36-cp36m-manylinux2010_i686.whl", hash = "sha256:3b8a6499709d29c2e2399569d96719a1b21dcd94410a586a18526b143ec8470f"},
    {file = "MarkupSafe-1.1.1-cp36-cp36m-manylinux2010_x86_64.whl", hash = "sha256:84dee80c15f1b560d55bcfe6d47b27d070b4681c699c572af2e3c7cc90a3b8e0"},
    {file = "MarkupSafe-1.1.1-cp36-cp36m-manylinux2014_aarch64.whl", hash = "sha256:b1dba4527182c95a0db8b6060cc98ac49b9e2f5e64320e2b56e47cb2831978c7"},
    {file = "MarkupSafe-1.1.1-cp36-cp36m-win32.whl", hash = "sha256:535f6fc4d397c1563d08b88e485c3496cf5784e927af890fb3c3aac7f933ec66"},
    {file = "MarkupSafe-1.1.1-cp36-cp36m-win_amd64.whl", hash = "sha256:b1282f8c00509d99fef04d8ba936b156d419be841854fe901d8ae224c59f0be5"},
    {file = "MarkupSafe-1.1.1-cp37-cp37m-macosx_10_6_intel.whl", hash = "sha256:8defac2f2ccd6805ebf65f5eeb132adcf2ab57aa11fdf4c0dd5169a004710e7d"},
    {file = "MarkupSafe-1.1.1-cp37-cp37m-macosx_10_9_x86_64.whl", hash = "sha256:bf5aa3cbcfdf57fa2ee9cd1822c862ef23037f5c832ad09cfea57fa846dec193"},
    {file = "MarkupSafe-1.1.1-cp37-cp37m-manylinux1_i686.whl", hash = "sha256:46c99d2de99945ec5cb54f23c8cd5689f6d7177305ebff350a58ce5f8de1669e"},
    {file = "MarkupSafe-1.1.1-cp37-cp37m-manylinux1_x86_64.whl", hash = "sha256:ba59edeaa2fc6114428f1637ffff42da1e311e29382d81b339c1817d37ec93c6"},
    {file = "MarkupSafe-1.1.1-cp37-cp37m-manylinux2010_i686.whl", hash = "sha256:6fffc775d90dcc9aed1b89219549b329a9250d918fd0b8fa8d93d154918422e1"},
    {file = "MarkupSafe-1.1.1-cp37-cp37m-manylinux2010_x86_64.whl", hash = "sha256:a6a744282b7718a2a62d2ed9d993cad6f5f585605ad352c11de459f4108df0a1"},
    {file = "MarkupSafe-1.1.1-cp37-cp37m-manylinux2014_aarch64.whl", hash = "sha256:195d7d2c4fbb0ee8139a6cf67194f3973a6b3042d742ebe0a9ed36d8b6f0c07f"},
    {file = "MarkupSafe-1.1.1-cp37-cp37m-win32.whl", hash = "sha256:b00c1de48212e4cc9603895652c5c410df699856a2853135b3967591e4beebc2"},
    {file = "MarkupSafe-1.1.1-cp37-cp37m-win_amd64.whl", hash = "sha256:9bf40443012702a1d2070043cb6291650a0841ece432556f784f004937f0f32c"},
    {file = "MarkupSafe-1.1.1-cp38-cp38-macosx_10_9_x86_64.whl", hash = "sha256:6788b695d50a51edb699cb55e35487e430fa21f1ed838122d722e0ff0ac5ba15"},
    {file = "MarkupSafe-1.1.1-cp38-cp38-manylinux1_i686.whl", hash = "sha256:cdb132fc825c38e1aeec2c8aa9338310d29d337bebbd7baa06889d09a60a1fa2"},
    {file = "MarkupSafe-1.1.1-cp38-cp38-manylinux1_x86_64.whl", hash = "sha256:13d3144e1e340870b25e7b10b98d779608c02016d5184cfb9927a9f10c689f42"},
    {file = "MarkupSafe-1.1.1-cp38-cp38-manylinux2010_i686.whl", hash = "sha256:acf08ac40292838b3cbbb06cfe9b2cb9ec78fce8baca31ddb87aaac2e2dc3bc2"},
    {file = "MarkupSafe-1.1.1-cp38-cp38-manylinux2010_x86_64.whl", hash = "sha256:d9be0ba6c527163cbed5e0857c451fcd092ce83947944d6c14bc95441203f032"},
    {file = "MarkupSafe-1.1.1-cp38-cp38-manylinux2014_aarch64.whl", hash = "sha256:caabedc8323f1e93231b52fc32bdcde6db817623d33e100708d9a68e1f53b26b"},
    {file = "MarkupSafe-1.1.1-cp38-cp38-win32.whl", hash = "sha256:596510de112c685489095da617b5bcbbac7dd6384aeebeda4df6025d0256a81b"},
    {file = "MarkupSafe-1.1.1-cp38-cp38-win_amd64.whl", hash = "sha256:e8313f01ba26fbbe36c7be1966a7b7424942f670f38e666995b88d012765b9be"},
    {file = "MarkupSafe-1.1.1-cp39-cp39-macosx_10_9_x86_64.whl", hash = "sha256:d73a845f227b0bfe8a7455ee623525ee656a9e2e749e4742706d80a6065d5e2c"},
    {file = "MarkupSafe-1.1.1-cp39-cp39-manylinux1_i686.whl", hash = "sha256:98bae9582248d6cf62321dcb52aaf5d9adf0bad3b40582925ef7c7f0ed85fceb"},
    {file = "MarkupSafe-1.1.1-cp39-cp39-manylinux1_x86_64.whl", hash = "sha256:2beec1e0de6924ea551859edb9e7679da6e4870d32cb766240ce17e0a0ba2014"},
    {file = "MarkupSafe-1.1.1-cp39-cp39-manylinux2010_i686.whl", hash = "sha256:7fed13866cf14bba33e7176717346713881f56d9d2bcebab207f7a036f41b850"},
    {file = "MarkupSafe-1.1.1-cp39-cp39-manylinux2010_x86_64.whl", hash = "sha256:6f1e273a344928347c1290119b493a1f0303c52f5a5eae5f16d74f48c15d4a85"},
    {file = "MarkupSafe-1.1.1-cp39-cp39-manylinux2014_aarch64.whl", hash = "sha256:feb7b34d6325451ef96bc0e36e1a6c0c1c64bc1fbec4b854f4529e51887b1621"},
    {file = "MarkupSafe-1.1.1-cp39-cp39-win32.whl", hash = "sha256:22c178a091fc6630d0d045bdb5992d2dfe14e3259760e713c490da5323866c39"},
    {file = "MarkupSafe-1.1.1-cp39-cp39-win_amd64.whl", hash = "sha256:b7d644ddb4dbd407d31ffb699f1d140bc35478da613b441c582aeb7c43838dd8"},
    {file = "MarkupSafe-1.1.1.tar.gz", hash = "sha256:29872e92839765e546828bb7754a68c418d927cd064fd4708fab9fe9c8bb116b"},
]
mccabe = [
    {file = "mccabe-0.6.1-py2.py3-none-any.whl", hash = "sha256:ab8a6258860da4b6677da4bd2fe5dc2c659cff31b3ee4f7f5d64e79735b80d42"},
    {file = "mccabe-0.6.1.tar.gz", hash = "sha256:dd8d182285a0fe56bace7f45b5e7d1a6ebcbf524e8f3bd87eb0f125271b8831f"},
]
nose = [
    {file = "nose-1.3.7-py2-none-any.whl", hash = "sha256:dadcddc0aefbf99eea214e0f1232b94f2fa9bd98fa8353711dacb112bfcbbb2a"},
    {file = "nose-1.3.7-py3-none-any.whl", hash = "sha256:9ff7c6cc443f8c51994b34a667bbcf45afd6d945be7477b52e97516fd17c53ac"},
    {file = "nose-1.3.7.tar.gz", hash = "sha256:f1bffef9cbc82628f6e7d7b40d7e255aefaa1adb6a1b1d26c69a8b79e6208a98"},
]
nose-cov = [
    {file = "nose-cov-1.6.tar.gz", hash = "sha256:8bec0335598f1cc69e3262cc50d7678c1a6010fa44625ce343c4ec1500774412"},
]
numpy = [
    {file = "numpy-1.19.2-cp36-cp36m-macosx_10_9_x86_64.whl", hash = "sha256:b594f76771bc7fc8a044c5ba303427ee67c17a09b36e1fa32bde82f5c419d17a"},
    {file = "numpy-1.19.2-cp36-cp36m-manylinux1_i686.whl", hash = "sha256:e6ddbdc5113628f15de7e4911c02aed74a4ccff531842c583e5032f6e5a179bd"},
    {file = "numpy-1.19.2-cp36-cp36m-manylinux1_x86_64.whl", hash = "sha256:3733640466733441295b0d6d3dcbf8e1ffa7e897d4d82903169529fd3386919a"},
    {file = "numpy-1.19.2-cp36-cp36m-manylinux2010_i686.whl", hash = "sha256:4339741994c775396e1a274dba3609c69ab0f16056c1077f18979bec2a2c2e6e"},
    {file = "numpy-1.19.2-cp36-cp36m-manylinux2010_x86_64.whl", hash = "sha256:7c6646314291d8f5ea900a7ea9c4261f834b5b62159ba2abe3836f4fa6705526"},
    {file = "numpy-1.19.2-cp36-cp36m-manylinux2014_aarch64.whl", hash = "sha256:7118f0a9f2f617f921ec7d278d981244ba83c85eea197be7c5a4f84af80a9c3c"},
    {file = "numpy-1.19.2-cp36-cp36m-win32.whl", hash = "sha256:9a3001248b9231ed73894c773142658bab914645261275f675d86c290c37f66d"},
    {file = "numpy-1.19.2-cp36-cp36m-win_amd64.whl", hash = "sha256:967c92435f0b3ba37a4257c48b8715b76741410467e2bdb1097e8391fccfae15"},
    {file = "numpy-1.19.2-cp37-cp37m-macosx_10_9_x86_64.whl", hash = "sha256:d526fa58ae4aead839161535d59ea9565863bb0b0bdb3cc63214613fb16aced4"},
    {file = "numpy-1.19.2-cp37-cp37m-manylinux1_i686.whl", hash = "sha256:eb25c381d168daf351147713f49c626030dcff7a393d5caa62515d415a6071d8"},
    {file = "numpy-1.19.2-cp37-cp37m-manylinux1_x86_64.whl", hash = "sha256:62139af94728d22350a571b7c82795b9d59be77fc162414ada6c8b6a10ef5d02"},
    {file = "numpy-1.19.2-cp37-cp37m-manylinux2010_i686.whl", hash = "sha256:0c66da1d202c52051625e55a249da35b31f65a81cb56e4c69af0dfb8fb0125bf"},
    {file = "numpy-1.19.2-cp37-cp37m-manylinux2010_x86_64.whl", hash = "sha256:2117536e968abb7357d34d754e3733b0d7113d4c9f1d921f21a3d96dec5ff716"},
    {file = "numpy-1.19.2-cp37-cp37m-manylinux2014_aarch64.whl", hash = "sha256:54045b198aebf41bf6bf4088012777c1d11703bf74461d70cd350c0af2182e45"},
    {file = "numpy-1.19.2-cp37-cp37m-win32.whl", hash = "sha256:aba1d5daf1144b956bc87ffb87966791f5e9f3e1f6fab3d7f581db1f5b598f7a"},
    {file = "numpy-1.19.2-cp37-cp37m-win_amd64.whl", hash = "sha256:addaa551b298052c16885fc70408d3848d4e2e7352de4e7a1e13e691abc734c1"},
    {file = "numpy-1.19.2-cp38-cp38-macosx_10_9_x86_64.whl", hash = "sha256:58d66a6b3b55178a1f8a5fe98df26ace76260a70de694d99577ddeab7eaa9a9d"},
    {file = "numpy-1.19.2-cp38-cp38-manylinux1_i686.whl", hash = "sha256:59f3d687faea7a4f7f93bd9665e5b102f32f3fa28514f15b126f099b7997203d"},
    {file = "numpy-1.19.2-cp38-cp38-manylinux1_x86_64.whl", hash = "sha256:cebd4f4e64cfe87f2039e4725781f6326a61f095bc77b3716502bed812b385a9"},
    {file = "numpy-1.19.2-cp38-cp38-manylinux2010_i686.whl", hash = "sha256:c35a01777f81e7333bcf276b605f39c872e28295441c265cd0c860f4b40148c1"},
    {file = "numpy-1.19.2-cp38-cp38-manylinux2010_x86_64.whl", hash = "sha256:d7ac33585e1f09e7345aa902c281bd777fdb792432d27fca857f39b70e5dd31c"},
    {file = "numpy-1.19.2-cp38-cp38-manylinux2014_aarch64.whl", hash = "sha256:04c7d4ebc5ff93d9822075ddb1751ff392a4375e5885299445fcebf877f179d5"},
    {file = "numpy-1.19.2-cp38-cp38-win32.whl", hash = "sha256:51ee93e1fac3fe08ef54ff1c7f329db64d8a9c5557e6c8e908be9497ac76374b"},
    {file = "numpy-1.19.2-cp38-cp38-win_amd64.whl", hash = "sha256:1669ec8e42f169ff715a904c9b2105b6640f3f2a4c4c2cb4920ae8b2785dac65"},
    {file = "numpy-1.19.2-pp36-pypy36_pp73-manylinux2010_x86_64.whl", hash = "sha256:0bfd85053d1e9f60234f28f63d4a5147ada7f432943c113a11afcf3e65d9d4c8"},
    {file = "numpy-1.19.2.zip", hash = "sha256:0d310730e1e793527065ad7dde736197b705d0e4c9999775f212b03c44a8484c"},
]
packaging = [
    {file = "packaging-20.4-py2.py3-none-any.whl", hash = "sha256:998416ba6962ae7fbd6596850b80e17859a5753ba17c32284f67bfff33784181"},
    {file = "packaging-20.4.tar.gz", hash = "sha256:4357f74f47b9c12db93624a82154e9b120fa8293699949152b22065d556079f8"},
]
pockets = [
    {file = "pockets-0.9.1-py2.py3-none-any.whl", hash = "sha256:68597934193c08a08eb2bf6a1d85593f627c22f9b065cc727a4f03f669d96d86"},
    {file = "pockets-0.9.1.tar.gz", hash = "sha256:9320f1a3c6f7a9133fe3b571f283bcf3353cd70249025ae8d618e40e9f7e92b3"},
]
pyasn1 = [
    {file = "pyasn1-0.4.8-py2.4.egg", hash = "sha256:fec3e9d8e36808a28efb59b489e4528c10ad0f480e57dcc32b4de5c9d8c9fdf3"},
    {file = "pyasn1-0.4.8-py2.5.egg", hash = "sha256:0458773cfe65b153891ac249bcf1b5f8f320b7c2ce462151f8fa74de8934becf"},
    {file = "pyasn1-0.4.8-py2.6.egg", hash = "sha256:5c9414dcfede6e441f7e8f81b43b34e834731003427e5b09e4e00e3172a10f00"},
    {file = "pyasn1-0.4.8-py2.7.egg", hash = "sha256:6e7545f1a61025a4e58bb336952c5061697da694db1cae97b116e9c46abcf7c8"},
    {file = "pyasn1-0.4.8-py2.py3-none-any.whl", hash = "sha256:39c7e2ec30515947ff4e87fb6f456dfc6e84857d34be479c9d4a4ba4bf46aa5d"},
    {file = "pyasn1-0.4.8-py3.1.egg", hash = "sha256:78fa6da68ed2727915c4767bb386ab32cdba863caa7dbe473eaae45f9959da86"},
    {file = "pyasn1-0.4.8-py3.2.egg", hash = "sha256:08c3c53b75eaa48d71cf8c710312316392ed40899cb34710d092e96745a358b7"},
    {file = "pyasn1-0.4.8-py3.3.egg", hash = "sha256:03840c999ba71680a131cfaee6fab142e1ed9bbd9c693e285cc6aca0d555e576"},
    {file = "pyasn1-0.4.8-py3.4.egg", hash = "sha256:7ab8a544af125fb704feadb008c99a88805126fb525280b2270bb25cc1d78a12"},
    {file = "pyasn1-0.4.8-py3.5.egg", hash = "sha256:e89bf84b5437b532b0803ba5c9a5e054d21fec423a89952a74f87fa2c9b7bce2"},
    {file = "pyasn1-0.4.8-py3.6.egg", hash = "sha256:014c0e9976956a08139dc0712ae195324a75e142284d5f87f1a87ee1b068a359"},
    {file = "pyasn1-0.4.8-py3.7.egg", hash = "sha256:99fcc3c8d804d1bc6d9a099921e39d827026409a58f2a720dcdb89374ea0c776"},
    {file = "pyasn1-0.4.8.tar.gz", hash = "sha256:aef77c9fb94a3ac588e87841208bdec464471d9871bd5050a287cc9a475cd0ba"},
]
pyasn1-modules = [
    {file = "pyasn1-modules-0.2.8.tar.gz", hash = "sha256:905f84c712230b2c592c19470d3ca8d552de726050d1d1716282a1f6146be65e"},
    {file = "pyasn1_modules-0.2.8-py2.4.egg", hash = "sha256:0fe1b68d1e486a1ed5473f1302bd991c1611d319bba158e98b106ff86e1d7199"},
    {file = "pyasn1_modules-0.2.8-py2.5.egg", hash = "sha256:fe0644d9ab041506b62782e92b06b8c68cca799e1a9636ec398675459e031405"},
    {file = "pyasn1_modules-0.2.8-py2.6.egg", hash = "sha256:a99324196732f53093a84c4369c996713eb8c89d360a496b599fb1a9c47fc3eb"},
    {file = "pyasn1_modules-0.2.8-py2.7.egg", hash = "sha256:0845a5582f6a02bb3e1bde9ecfc4bfcae6ec3210dd270522fee602365430c3f8"},
    {file = "pyasn1_modules-0.2.8-py2.py3-none-any.whl", hash = "sha256:a50b808ffeb97cb3601dd25981f6b016cbb3d31fbf57a8b8a87428e6158d0c74"},
    {file = "pyasn1_modules-0.2.8-py3.1.egg", hash = "sha256:f39edd8c4ecaa4556e989147ebf219227e2cd2e8a43c7e7fcb1f1c18c5fd6a3d"},
    {file = "pyasn1_modules-0.2.8-py3.2.egg", hash = "sha256:b80486a6c77252ea3a3e9b1e360bc9cf28eaac41263d173c032581ad2f20fe45"},
    {file = "pyasn1_modules-0.2.8-py3.3.egg", hash = "sha256:65cebbaffc913f4fe9e4808735c95ea22d7a7775646ab690518c056784bc21b4"},
    {file = "pyasn1_modules-0.2.8-py3.4.egg", hash = "sha256:15b7c67fabc7fc240d87fb9aabf999cf82311a6d6fb2c70d00d3d0604878c811"},
    {file = "pyasn1_modules-0.2.8-py3.5.egg", hash = "sha256:426edb7a5e8879f1ec54a1864f16b882c2837bfd06eee62f2c982315ee2473ed"},
    {file = "pyasn1_modules-0.2.8-py3.6.egg", hash = "sha256:cbac4bc38d117f2a49aeedec4407d23e8866ea4ac27ff2cf7fb3e5b570df19e0"},
    {file = "pyasn1_modules-0.2.8-py3.7.egg", hash = "sha256:c29a5e5cc7a3f05926aff34e097e84f8589cd790ce0ed41b67aed6857b26aafd"},
]
pycairo = [
    {file = "pycairo-1.20.0-cp36-cp36m-win32.whl", hash = "sha256:e5a3433690c473e073a9917dc8f1fc7dc8b9af7b201bf372894b8ad70d960c6d"},
    {file = "pycairo-1.20.0-cp36-cp36m-win_amd64.whl", hash = "sha256:a942614923b88ae75c794506d5c426fba9c46a055d3fdd3b8db7046b75c079cc"},
    {file = "pycairo-1.20.0-cp37-cp37m-win32.whl", hash = "sha256:8cfa9578b745fb9cf2915ec580c2c50ebc2da00eac2cf4c4b54b63aa19da4b77"},
    {file = "pycairo-1.20.0-cp37-cp37m-win_amd64.whl", hash = "sha256:273a33c56aba724ec42fe1d8f94c86c2e2660c1277470be9b04e5113d7c5b72d"},
    {file = "pycairo-1.20.0-cp38-cp38-win32.whl", hash = "sha256:2088100a099c09c5e90bf247409ce6c98f51766b53bd13f96d6aac7addaa3e66"},
    {file = "pycairo-1.20.0-cp38-cp38-win_amd64.whl", hash = "sha256:ceb1edcbeb48dabd5fbbdff2e4b429aa88ddc493d6ebafe78d94b050ac0749e2"},
    {file = "pycairo-1.20.0-cp39-cp39-win32.whl", hash = "sha256:57a768f4edc8a9890d98070dd473a812ac3d046cef4bc1c817d68024dab9a9b4"},
    {file = "pycairo-1.20.0-cp39-cp39-win_amd64.whl", hash = "sha256:57166119e424d71eccdba6b318bd731bdabd17188e2ba10d4f315f7bf16ace3f"},
    {file = "pycairo-1.20.0.tar.gz", hash = "sha256:5695a10cb7f9ae0d01f665b56602a845b0a8cb17e2123bfece10c2e58552468c"},
]
pycodestyle = [
    {file = "pycodestyle-2.6.0-py2.py3-none-any.whl", hash = "sha256:2295e7b2f6b5bd100585ebcb1f616591b652db8a741695b3d8f5d28bdc934367"},
    {file = "pycodestyle-2.6.0.tar.gz", hash = "sha256:c58a7d2815e0e8d7972bf1803331fb0152f867bd89adf8a01dfd55085434192e"},
]
pycparser = [
    {file = "pycparser-2.20-py2.py3-none-any.whl", hash = "sha256:7582ad22678f0fcd81102833f60ef8d0e57288b6b5fb00323d101be910e35705"},
    {file = "pycparser-2.20.tar.gz", hash = "sha256:2d475327684562c3a96cc71adf7dc8c4f0565175cf86b6d7a404ff4c771f15f0"},
]
pyflakes = [
    {file = "pyflakes-2.2.0-py2.py3-none-any.whl", hash = "sha256:0d94e0e05a19e57a99444b6ddcf9a6eb2e5c68d3ca1e98e90707af8152c90a92"},
    {file = "pyflakes-2.2.0.tar.gz", hash = "sha256:35b2d75ee967ea93b55750aa9edbbf72813e06a66ba54438df2cfac9e3c27fc8"},
]
pygments = [
    {file = "Pygments-2.7.1-py3-none-any.whl", hash = "sha256:307543fe65c0947b126e83dd5a61bd8acbd84abec11f43caebaf5534cbc17998"},
    {file = "Pygments-2.7.1.tar.gz", hash = "sha256:926c3f319eda178d1bd90851e4317e6d8cdb5e292a3386aac9bd75eca29cf9c7"},
]
pygobject = [
    {file = "PyGObject-3.38.0.tar.gz", hash = "sha256:051b950f509f2e9f125add96c1493bde987c527f7a0c15a1f7b69d6d1c3cd8e6"},
]
pyhamcrest = [
    {file = "PyHamcrest-2.0.2-py3-none-any.whl", hash = "sha256:7ead136e03655af85069b6f47b23eb7c3e5c221aa9f022a4fbb499f5b7308f29"},
    {file = "PyHamcrest-2.0.2.tar.gz", hash = "sha256:412e00137858f04bde0729913874a48485665f2d36fe9ee449f26be864af9316"},
]
pylint = [
    {file = "pylint-2.1.1-py3-none-any.whl", hash = "sha256:1d6d3622c94b4887115fe5204982eee66fdd8a951cf98635ee5caee6ec98c3ec"},
    {file = "pylint-2.1.1.tar.gz", hash = "sha256:31142f764d2a7cd41df5196f9933b12b7ee55e73ef12204b648ad7e556c119fb"},
]
pyopenssl = [
    {file = "pyOpenSSL-19.1.0-py2.py3-none-any.whl", hash = "sha256:621880965a720b8ece2f1b2f54ea2071966ab00e2970ad2ce11d596102063504"},
    {file = "pyOpenSSL-19.1.0.tar.gz", hash = "sha256:9a24494b2602aaf402be5c9e30a0b82d4a5c67528fe8fb475e3f3bc00dd69507"},
]
pyparsing = [
    {file = "pyparsing-2.4.7-py2.py3-none-any.whl", hash = "sha256:ef9d7589ef3c200abe66653d3f1ab1033c3c419ae9b9bdb1240a85b024efc88b"},
    {file = "pyparsing-2.4.7.tar.gz", hash = "sha256:c203ec8783bf771a155b207279b9bccb8dea02d8f0c9e5f8ead507bc3246ecc1"},
]
python-coveralls = [
    {file = "python-coveralls-2.9.3.tar.gz", hash = "sha256:bfaf7811e7dc5628e83b6b162962a4e2485dbff184b30e49f380374ed1bcee55"},
    {file = "python_coveralls-2.9.3-py2.py3-none-any.whl", hash = "sha256:fb0ff49bb1551dac10b06bd55e9790287d898a0f1e2c959802235cae08dd0bff"},
]
python-dateutil = [
    {file = "python-dateutil-2.8.1.tar.gz", hash = "sha256:73ebfe9dbf22e832286dafa60473e4cd239f8592f699aa5adaf10050e6e1823c"},
    {file = "python_dateutil-2.8.1-py2.py3-none-any.whl", hash = "sha256:75bb3f31ea686f1197762692a9ee6a7550b59fc6ca3a1f4b5d7e32fb98e2da2a"},
]
pytz = [
    {file = "pytz-2020.1-py2.py3-none-any.whl", hash = "sha256:a494d53b6d39c3c6e44c3bec237336e14305e4f29bbf800b599253057fbb79ed"},
    {file = "pytz-2020.1.tar.gz", hash = "sha256:c35965d010ce31b23eeb663ed3cc8c906275d6be1a34393a1d73a41febf4a048"},
]
pyyaml = [
    {file = "PyYAML-5.3.1-cp27-cp27m-win32.whl", hash = "sha256:74809a57b329d6cc0fdccee6318f44b9b8649961fa73144a98735b0aaf029f1f"},
    {file = "PyYAML-5.3.1-cp27-cp27m-win_amd64.whl", hash = "sha256:240097ff019d7c70a4922b6869d8a86407758333f02203e0fc6ff79c5dcede76"},
    {file = "PyYAML-5.3.1-cp35-cp35m-win32.whl", hash = "sha256:4f4b913ca1a7319b33cfb1369e91e50354d6f07a135f3b901aca02aa95940bd2"},
    {file = "PyYAML-5.3.1-cp35-cp35m-win_amd64.whl", hash = "sha256:cc8955cfbfc7a115fa81d85284ee61147059a753344bc51098f3ccd69b0d7e0c"},
    {file = "PyYAML-5.3.1-cp36-cp36m-win32.whl", hash = "sha256:7739fc0fa8205b3ee8808aea45e968bc90082c10aef6ea95e855e10abf4a37b2"},
    {file = "PyYAML-5.3.1-cp36-cp36m-win_amd64.whl", hash = "sha256:69f00dca373f240f842b2931fb2c7e14ddbacd1397d57157a9b005a6a9942648"},
    {file = "PyYAML-5.3.1-cp37-cp37m-win32.whl", hash = "sha256:d13155f591e6fcc1ec3b30685d50bf0711574e2c0dfffd7644babf8b5102ca1a"},
    {file = "PyYAML-5.3.1-cp37-cp37m-win_amd64.whl", hash = "sha256:73f099454b799e05e5ab51423c7bcf361c58d3206fa7b0d555426b1f4d9a3eaf"},
    {file = "PyYAML-5.3.1-cp38-cp38-win32.whl", hash = "sha256:06a0d7ba600ce0b2d2fe2e78453a470b5a6e000a985dd4a4e54e436cc36b0e97"},
    {file = "PyYAML-5.3.1-cp38-cp38-win_amd64.whl", hash = "sha256:95f71d2af0ff4227885f7a6605c37fd53d3a106fcab511b8860ecca9fcf400ee"},
    {file = "PyYAML-5.3.1-cp39-cp39-win32.whl", hash = "sha256:ad9c67312c84def58f3c04504727ca879cb0013b2517c85a9a253f0cb6380c0a"},
    {file = "PyYAML-5.3.1-cp39-cp39-win_amd64.whl", hash = "sha256:6034f55dab5fea9e53f436aa68fa3ace2634918e8b5994d82f3621c04ff5ed2e"},
    {file = "PyYAML-5.3.1.tar.gz", hash = "sha256:b8eac752c5e14d3eca0e6dd9199cd627518cb5ec06add0de9d32baeee6fe645d"},
]
recommonmark = [
    {file = "recommonmark-0.6.0-py2.py3-none-any.whl", hash = "sha256:2ec4207a574289355d5b6ae4ae4abb29043346ca12cdd5f07d374dc5987d2852"},
    {file = "recommonmark-0.6.0.tar.gz", hash = "sha256:29cd4faeb6c5268c633634f2d69aef9431e0f4d347f90659fd0aab20e541efeb"},
]
requests = [
    {file = "requests-2.24.0-py2.py3-none-any.whl", hash = "sha256:fe75cc94a9443b9246fc7049224f75604b113c36acb93f87b80ed42c44cbb898"},
    {file = "requests-2.24.0.tar.gz", hash = "sha256:b3559a131db72c33ee969480840fff4bb6dd111de7dd27c8ee1f820f4f00231b"},
]
service-identity = [
    {file = "service_identity-18.1.0-py2.py3-none-any.whl", hash = "sha256:001c0707759cb3de7e49c078a7c0c9cd12594161d3bf06b9c254fdcb1a60dc36"},
    {file = "service_identity-18.1.0.tar.gz", hash = "sha256:0858a54aabc5b459d1aafa8a518ed2081a285087f349fe3e55197989232e2e2d"},
]
sgmllib3k = [
    {file = "sgmllib3k-1.0.0.tar.gz", hash = "sha256:7868fb1c8bfa764c1ac563d3cf369c381d1325d36124933a726f29fcdaa812e9"},
]
six = [
    {file = "six-1.15.0-py2.py3-none-any.whl", hash = "sha256:8b74bedcbbbaca38ff6d7491d76f2b06b3592611af620f8426e82dddb04a5ced"},
    {file = "six-1.15.0.tar.gz", hash = "sha256:30639c035cdb23534cd4aa2dd52c3bf48f06e5f4a941509c8bafd8ce11080259"},
]
snowballstemmer = [
    {file = "snowballstemmer-2.0.0-py2.py3-none-any.whl", hash = "sha256:209f257d7533fdb3cb73bdbd24f436239ca3b2fa67d56f6ff88e86be08cc5ef0"},
    {file = "snowballstemmer-2.0.0.tar.gz", hash = "sha256:df3bac3df4c2c01363f3dd2cfa78cce2840a79b9f1c2d2de9ce8d31683992f52"},
]
sphinx = [
    {file = "Sphinx-3.2.1-py3-none-any.whl", hash = "sha256:ce6fd7ff5b215af39e2fcd44d4a321f6694b4530b6f2b2109b64d120773faea0"},
    {file = "Sphinx-3.2.1.tar.gz", hash = "sha256:321d6d9b16fa381a5306e5a0b76cd48ffbc588e6340059a729c6fdd66087e0e8"},
]
sphinx-rtd-theme = [
    {file = "sphinx_rtd_theme-0.5.0-py2.py3-none-any.whl", hash = "sha256:373413d0f82425aaa28fb288009bf0d0964711d347763af2f1b65cafcb028c82"},
    {file = "sphinx_rtd_theme-0.5.0.tar.gz", hash = "sha256:22c795ba2832a169ca301cd0a083f7a434e09c538c70beb42782c073651b707d"},
]
sphinxcontrib-applehelp = [
    {file = "sphinxcontrib-applehelp-1.0.2.tar.gz", hash = "sha256:a072735ec80e7675e3f432fcae8610ecf509c5f1869d17e2eecff44389cdbc58"},
    {file = "sphinxcontrib_applehelp-1.0.2-py2.py3-none-any.whl", hash = "sha256:806111e5e962be97c29ec4c1e7fe277bfd19e9652fb1a4392105b43e01af885a"},
]
sphinxcontrib-devhelp = [
    {file = "sphinxcontrib-devhelp-1.0.2.tar.gz", hash = "sha256:ff7f1afa7b9642e7060379360a67e9c41e8f3121f2ce9164266f61b9f4b338e4"},
    {file = "sphinxcontrib_devhelp-1.0.2-py2.py3-none-any.whl", hash = "sha256:8165223f9a335cc1af7ffe1ed31d2871f325254c0423bc0c4c7cd1c1e4734a2e"},
]
sphinxcontrib-htmlhelp = [
    {file = "sphinxcontrib-htmlhelp-1.0.3.tar.gz", hash = "sha256:e8f5bb7e31b2dbb25b9cc435c8ab7a79787ebf7f906155729338f3156d93659b"},
    {file = "sphinxcontrib_htmlhelp-1.0.3-py2.py3-none-any.whl", hash = "sha256:3c0bc24a2c41e340ac37c85ced6dafc879ab485c095b1d65d2461ac2f7cca86f"},
]
sphinxcontrib-jsmath = [
    {file = "sphinxcontrib-jsmath-1.0.1.tar.gz", hash = "sha256:a9925e4a4587247ed2191a22df5f6970656cb8ca2bd6284309578f2153e0c4b8"},
    {file = "sphinxcontrib_jsmath-1.0.1-py2.py3-none-any.whl", hash = "sha256:2ec2eaebfb78f3f2078e73666b1415417a116cc848b72e5172e596c871103178"},
]
sphinxcontrib-napoleon = [
    {file = "sphinxcontrib-napoleon-0.7.tar.gz", hash = "sha256:407382beed396e9f2d7f3043fad6afda95719204a1e1a231ac865f40abcbfcf8"},
    {file = "sphinxcontrib_napoleon-0.7-py2.py3-none-any.whl", hash = "sha256:711e41a3974bdf110a484aec4c1a556799eb0b3f3b897521a018ad7e2db13fef"},
]
sphinxcontrib-qthelp = [
    {file = "sphinxcontrib-qthelp-1.0.3.tar.gz", hash = "sha256:4c33767ee058b70dba89a6fc5c1892c0d57a54be67ddd3e7875a18d14cba5a72"},
    {file = "sphinxcontrib_qthelp-1.0.3-py2.py3-none-any.whl", hash = "sha256:bd9fc24bcb748a8d51fd4ecaade681350aa63009a347a8c14e637895444dfab6"},
]
sphinxcontrib-serializinghtml = [
    {file = "sphinxcontrib-serializinghtml-1.1.4.tar.gz", hash = "sha256:eaa0eccc86e982a9b939b2b82d12cc5d013385ba5eadcc7e4fed23f4405f77bc"},
    {file = "sphinxcontrib_serializinghtml-1.1.4-py2.py3-none-any.whl", hash = "sha256:f242a81d423f59617a8e5cf16f5d4d74e28ee9a66f9e5b637a18082991db5a9a"},
]
tagpy = []
twisted = [
    {file = "Twisted-20.3.0-cp27-cp27m-macosx_10_6_intel.whl", hash = "sha256:cdbc4c7f0cd7a2218b575844e970f05a1be1861c607b0e048c9bceca0c4d42f7"},
    {file = "Twisted-20.3.0-cp27-cp27m-manylinux1_i686.whl", hash = "sha256:d267125cc0f1e8a0eed6319ba4ac7477da9b78a535601c49ecd20c875576433a"},
    {file = "Twisted-20.3.0-cp27-cp27m-manylinux1_x86_64.whl", hash = "sha256:356e8d8dd3590e790e3dba4db139eb8a17aca64b46629c622e1b1597a4a92478"},
    {file = "Twisted-20.3.0-cp27-cp27m-win32.whl", hash = "sha256:ca3a0b8c9110800e576d89b5337373e52018b41069bc879f12fa42b7eb2d0274"},
    {file = "Twisted-20.3.0-cp27-cp27m-win_amd64.whl", hash = "sha256:cd1dc5c85b58494138a3917752b54bb1daa0045d234b7c132c37a61d5483ebad"},
    {file = "Twisted-20.3.0-cp27-cp27mu-manylinux1_i686.whl", hash = "sha256:94ac3d55a58c90e2075c5fe1853f2aa3892b73e3bf56395f743aefde8605eeaa"},
    {file = "Twisted-20.3.0-cp27-cp27mu-manylinux1_x86_64.whl", hash = "sha256:7408c6635ee1b96587289283ebe90ee15dbf9614b05857b446055116bc822d29"},
    {file = "Twisted-20.3.0-cp35-cp35m-macosx_10_6_intel.whl", hash = "sha256:c09c47ff9750a8e3aa60ad169c4b95006d455a29b80ad0901f031a103b2991cd"},
    {file = "Twisted-20.3.0-cp35-cp35m-manylinux1_i686.whl", hash = "sha256:158ddb80719a4813d292293ac44ba41d8b56555ed009d90994a278237ee63d2c"},
    {file = "Twisted-20.3.0-cp35-cp35m-manylinux1_x86_64.whl", hash = "sha256:040eb6641125d2a9a09cf198ec7b83dd8858c6f51f6770325ed9959c00f5098f"},
    {file = "Twisted-20.3.0-cp35-cp35m-win32.whl", hash = "sha256:147780b8caf21ba2aef3688628eaf13d7e7fe02a86747cd54bfaf2140538f042"},
    {file = "Twisted-20.3.0-cp35-cp35m-win_amd64.whl", hash = "sha256:25ffcf37944bdad4a99981bc74006d735a678d2b5c193781254fbbb6d69e3b22"},
    {file = "Twisted-20.3.0-cp36-cp36m-macosx_10_6_intel.whl", hash = "sha256:a58e61a2a01e5bcbe3b575c0099a2bcb8d70a75b1a087338e0c48dd6e01a5f15"},
    {file = "Twisted-20.3.0-cp36-cp36m-manylinux1_i686.whl", hash = "sha256:7c547fd0215db9da8a1bc23182b309e84a232364cc26d829e9ee196ce840b114"},
    {file = "Twisted-20.3.0-cp36-cp36m-manylinux1_x86_64.whl", hash = "sha256:2182000d6ffc05d269e6c03bfcec8b57e20259ca1086180edaedec3f1e689292"},
    {file = "Twisted-20.3.0-cp36-cp36m-win32.whl", hash = "sha256:70952c56e4965b9f53b180daecf20a9595cf22b8d0935cd3bd664c90273c3ab2"},
    {file = "Twisted-20.3.0-cp36-cp36m-win_amd64.whl", hash = "sha256:3281d9ce889f7b21bdb73658e887141aa45a102baf3b2320eafcfba954fcefec"},
    {file = "Twisted-20.3.0-cp37-cp37m-macosx_10_6_intel.whl", hash = "sha256:e92703bed0cc21d6cb5c61d66922b3b1564015ca8a51325bd164a5e33798d504"},
    {file = "Twisted-20.3.0-cp37-cp37m-manylinux1_i686.whl", hash = "sha256:f058bd0168271de4dcdc39845b52dd0a4a2fecf5f1246335f13f5e96eaebb467"},
    {file = "Twisted-20.3.0-cp37-cp37m-manylinux1_x86_64.whl", hash = "sha256:894f6f3cfa57a15ea0d0714e4283913a5f2511dbd18653dd148eba53b3919797"},
    {file = "Twisted-20.3.0-cp37-cp37m-win32.whl", hash = "sha256:f3c19e5bd42bbe4bf345704ad7c326c74d3fd7a1b3844987853bef180be638d4"},
    {file = "Twisted-20.3.0-cp37-cp37m-win_amd64.whl", hash = "sha256:d95803193561a243cb0401b0567c6b7987d3f2a67046770e1dccd1c9e49a9780"},
    {file = "Twisted-20.3.0.tar.bz2", hash = "sha256:d72c55b5d56e176563b91d11952d13b01af8725c623e498db5507b6614fc1e10"},
]
txaio = [
    {file = "txaio-20.4.1-py2.py3-none-any.whl", hash = "sha256:38a469daf93c37e5527cb062653d6393ae11663147c42fab7ddc3f6d00d434ae"},
    {file = "txaio-20.4.1.tar.gz", hash = "sha256:17938f2bca4a9cabce61346758e482ca4e600160cbc28e861493eac74a19539d"},
]
typed-ast = [
    {file = "typed_ast-1.4.1-cp35-cp35m-manylinux1_i686.whl", hash = "sha256:73d785a950fc82dd2a25897d525d003f6378d1cb23ab305578394694202a58c3"},
    {file = "typed_ast-1.4.1-cp35-cp35m-manylinux1_x86_64.whl", hash = "sha256:aaee9905aee35ba5905cfb3c62f3e83b3bec7b39413f0a7f19be4e547ea01ebb"},
    {file = "typed_ast-1.4.1-cp35-cp35m-win32.whl", hash = "sha256:0c2c07682d61a629b68433afb159376e24e5b2fd4641d35424e462169c0a7919"},
    {file = "typed_ast-1.4.1-cp35-cp35m-win_amd64.whl", hash = "sha256:4083861b0aa07990b619bd7ddc365eb7fa4b817e99cf5f8d9cf21a42780f6e01"},
    {file = "typed_ast-1.4.1-cp36-cp36m-macosx_10_9_x86_64.whl", hash = "sha256:269151951236b0f9a6f04015a9004084a5ab0d5f19b57de779f908621e7d8b75"},
    {file = "typed_ast-1.4.1-cp36-cp36m-manylinux1_i686.whl", hash = "sha256:24995c843eb0ad11a4527b026b4dde3da70e1f2d8806c99b7b4a7cf491612652"},
    {file = "typed_ast-1.4.1-cp36-cp36m-manylinux1_x86_64.whl", hash = "sha256:fe460b922ec15dd205595c9b5b99e2f056fd98ae8f9f56b888e7a17dc2b757e7"},
    {file = "typed_ast-1.4.1-cp36-cp36m-manylinux2014_aarch64.whl", hash = "sha256:fcf135e17cc74dbfbc05894ebca928ffeb23d9790b3167a674921db19082401f"},
    {file = "typed_ast-1.4.1-cp36-cp36m-win32.whl", hash = "sha256:4e3e5da80ccbebfff202a67bf900d081906c358ccc3d5e3c8aea42fdfdfd51c1"},
    {file = "typed_ast-1.4.1-cp36-cp36m-win_amd64.whl", hash = "sha256:249862707802d40f7f29f6e1aad8d84b5aa9e44552d2cc17384b209f091276aa"},
    {file = "typed_ast-1.4.1-cp37-cp37m-macosx_10_9_x86_64.whl", hash = "sha256:8ce678dbaf790dbdb3eba24056d5364fb45944f33553dd5869b7580cdbb83614"},
    {file = "typed_ast-1.4.1-cp37-cp37m-manylinux1_i686.whl", hash = "sha256:c9e348e02e4d2b4a8b2eedb48210430658df6951fa484e59de33ff773fbd4b41"},
    {file = "typed_ast-1.4.1-cp37-cp37m-manylinux1_x86_64.whl", hash = "sha256:bcd3b13b56ea479b3650b82cabd6b5343a625b0ced5429e4ccad28a8973f301b"},
    {file = "typed_ast-1.4.1-cp37-cp37m-manylinux2014_aarch64.whl", hash = "sha256:f208eb7aff048f6bea9586e61af041ddf7f9ade7caed625742af423f6bae3298"},
    {file = "typed_ast-1.4.1-cp37-cp37m-win32.whl", hash = "sha256:d5d33e9e7af3b34a40dc05f498939f0ebf187f07c385fd58d591c533ad8562fe"},
    {file = "typed_ast-1.4.1-cp37-cp37m-win_amd64.whl", hash = "sha256:0666aa36131496aed8f7be0410ff974562ab7eeac11ef351def9ea6fa28f6355"},
    {file = "typed_ast-1.4.1-cp38-cp38-macosx_10_15_x86_64.whl", hash = "sha256:d205b1b46085271b4e15f670058ce182bd1199e56b317bf2ec004b6a44f911f6"},
    {file = "typed_ast-1.4.1-cp38-cp38-manylinux1_i686.whl", hash = "sha256:6daac9731f172c2a22ade6ed0c00197ee7cc1221aa84cfdf9c31defeb059a907"},
    {file = "typed_ast-1.4.1-cp38-cp38-manylinux1_x86_64.whl", hash = "sha256:498b0f36cc7054c1fead3d7fc59d2150f4d5c6c56ba7fb150c013fbc683a8d2d"},
    {file = "typed_ast-1.4.1-cp38-cp38-manylinux2014_aarch64.whl", hash = "sha256:7e4c9d7658aaa1fc80018593abdf8598bf91325af6af5cce4ce7c73bc45ea53d"},
    {file = "typed_ast-1.4.1-cp38-cp38-win32.whl", hash = "sha256:715ff2f2df46121071622063fc7543d9b1fd19ebfc4f5c8895af64a77a8c852c"},
    {file = "typed_ast-1.4.1-cp38-cp38-win_amd64.whl", hash = "sha256:fc0fea399acb12edbf8a628ba8d2312f583bdbdb3335635db062fa98cf71fca4"},
    {file = "typed_ast-1.4.1-cp39-cp39-macosx_10_15_x86_64.whl", hash = "sha256:d43943ef777f9a1c42bf4e552ba23ac77a6351de620aa9acf64ad54933ad4d34"},
    {file = "typed_ast-1.4.1-cp39-cp39-macosx_10_9_x86_64.whl", hash = "sha256:92c325624e304ebf0e025d1224b77dd4e6393f18aab8d829b5b7e04afe9b7a2c"},
    {file = "typed_ast-1.4.1-cp39-cp39-manylinux1_i686.whl", hash = "sha256:d648b8e3bf2fe648745c8ffcee3db3ff903d0817a01a12dd6a6ea7a8f4889072"},
    {file = "typed_ast-1.4.1-cp39-cp39-manylinux1_x86_64.whl", hash = "sha256:fac11badff8313e23717f3dada86a15389d0708275bddf766cca67a84ead3e91"},
    {file = "typed_ast-1.4.1-cp39-cp39-manylinux2014_aarch64.whl", hash = "sha256:0d8110d78a5736e16e26213114a38ca35cb15b6515d535413b090bd50951556d"},
    {file = "typed_ast-1.4.1-cp39-cp39-win32.whl", hash = "sha256:b52ccf7cfe4ce2a1064b18594381bccf4179c2ecf7f513134ec2f993dd4ab395"},
    {file = "typed_ast-1.4.1-cp39-cp39-win_amd64.whl", hash = "sha256:3742b32cf1c6ef124d57f95be609c473d7ec4c14d0090e5a5e05a15269fb4d0c"},
    {file = "typed_ast-1.4.1.tar.gz", hash = "sha256:8c8aaad94455178e3187ab22c8b01a3837f8ee50e09cf31f1ba129eb293ec30b"},
]
urllib3 = [
    {file = "urllib3-1.25.10-py2.py3-none-any.whl", hash = "sha256:e7983572181f5e1522d9c98453462384ee92a0be7fac5f1413a1e35c56cc0461"},
    {file = "urllib3-1.25.10.tar.gz", hash = "sha256:91056c15fa70756691db97756772bb1eb9678fa585d9184f24534b100dc60f4a"},
]
wrapt = [
    {file = "wrapt-1.12.1.tar.gz", hash = "sha256:b62ffa81fb85f4332a4f609cab4ac40709470da05643a082ec1eb88e6d9b97d7"},
]
zipp = [
    {file = "zipp-3.3.0-py3-none-any.whl", hash = "sha256:eed8ec0b8d1416b2ca33516a37a08892442f3954dee131e92cfd92d8fe3e7066"},
    {file = "zipp-3.3.0.tar.gz", hash = "sha256:64ad89efee774d1897a58607895d80789c59778ea02185dd846ac38394a8642b"},
]
"zope.interface" = [
    {file = "zope.interface-5.1.2-cp27-cp27m-macosx_10_9_x86_64.whl", hash = "sha256:f718675fd071bcce4f7cbf9250cbaaf64e2e91ef1b0b32a1af596e7412647556"},
    {file = "zope.interface-5.1.2-cp27-cp27m-manylinux1_i686.whl", hash = "sha256:b10eb4d0a77609679bf5f23708e20b1cd461a1643bd8ea42b1ca4149b1a5406c"},
    {file = "zope.interface-5.1.2-cp27-cp27m-manylinux1_x86_64.whl", hash = "sha256:2c867914f7608674a555ac8daf20265644ac7be709e1da7d818089eebdfe544e"},
    {file = "zope.interface-5.1.2-cp27-cp27m-manylinux2010_i686.whl", hash = "sha256:f9d4bfbd015e4b80dbad11c97049975f94592a6a0440e903ee647309f6252a1f"},
    {file = "zope.interface-5.1.2-cp27-cp27m-manylinux2010_x86_64.whl", hash = "sha256:5ffe4e0753393bcbcfc9a58133ed3d3a584634cc7cc2e667f8e3e6fbcbb2155d"},
    {file = "zope.interface-5.1.2-cp27-cp27m-win32.whl", hash = "sha256:6e5b9a4bf133cf1887b4a04c21c10ca9f548114f19c83957b2820d5c84254940"},
    {file = "zope.interface-5.1.2-cp27-cp27m-win_amd64.whl", hash = "sha256:2eadac20711a795d3bb7a2bfc87c04091cb5274d9c3281b43088a1227099b662"},
    {file = "zope.interface-5.1.2-cp27-cp27mu-manylinux1_i686.whl", hash = "sha256:7750746421c4395e3d2cc3d805919f4f57bb9f2a9a0ccd955566a9341050a1b4"},
    {file = "zope.interface-5.1.2-cp27-cp27mu-manylinux1_x86_64.whl", hash = "sha256:663982381bd428a275a841009e52983cc69c471a4979ce01344fadbf72cf353d"},
    {file = "zope.interface-5.1.2-cp27-cp27mu-manylinux2010_i686.whl", hash = "sha256:d867998a56c5133b9d31992beb699892e33b72150a8bf40f86cb52b8c606c83f"},
    {file = "zope.interface-5.1.2-cp27-cp27mu-manylinux2010_x86_64.whl", hash = "sha256:5aab51b9c1af1b8a84f40aa49ffe1684d41810b18d6c3e94aa50194e0a563f01"},
    {file = "zope.interface-5.1.2-cp35-cp35m-macosx_10_6_intel.whl", hash = "sha256:121a9dccfe0c34be9c33b2c28225f0284f9b8e090580ffdff26c38fa16c7ffe1"},
    {file = "zope.interface-5.1.2-cp35-cp35m-manylinux1_i686.whl", hash = "sha256:fae50fc12a5e8541f6f1cc4ed744ca8f76a9543876cf63f618fb0e6aca8f8375"},
    {file = "zope.interface-5.1.2-cp35-cp35m-manylinux1_x86_64.whl", hash = "sha256:208e82f73b242275b8566ac07a25158e7b21fa2f14e642a7881048430612d1a6"},
    {file = "zope.interface-5.1.2-cp35-cp35m-manylinux2010_i686.whl", hash = "sha256:b274ac8e511b55ffb62e8292316bd2baa80c10e9fe811b1aa5ce81da6b6697d8"},
    {file = "zope.interface-5.1.2-cp35-cp35m-manylinux2010_x86_64.whl", hash = "sha256:fdedce3bc5360bd29d4bb90396e8d4d3c09af49bc0383909fe84c7233c5ee675"},
    {file = "zope.interface-5.1.2-cp35-cp35m-win32.whl", hash = "sha256:fcf9c8edda7f7b2fd78069e97f4197815df5e871ec47b0f22580d330c6dec561"},
    {file = "zope.interface-5.1.2-cp35-cp35m-win_amd64.whl", hash = "sha256:3ae8946d51789779f76e4fa326fd6676d8c19c1c3b4c4c5e9342807185264875"},
    {file = "zope.interface-5.1.2-cp36-cp36m-macosx_10_6_intel.whl", hash = "sha256:37999d5ebd5d7bcd32438b725ca3470df05a7de8b1e9c0395bef24296b31ca99"},
    {file = "zope.interface-5.1.2-cp36-cp36m-manylinux1_i686.whl", hash = "sha256:988f8b2281f3d95c66c01bdb141cefef1cc97db0d473c25c3fe2927ef00293b9"},
    {file = "zope.interface-5.1.2-cp36-cp36m-manylinux1_x86_64.whl", hash = "sha256:1d73d8986f948525536956ddd902e8a587a6846ebf4492117db16daba2865ddf"},
    {file = "zope.interface-5.1.2-cp36-cp36m-manylinux2010_i686.whl", hash = "sha256:9f56121d8a676802044584e6cc41250bbcde069d8adf725b9b817a6b0fd87f09"},
    {file = "zope.interface-5.1.2-cp36-cp36m-manylinux2010_x86_64.whl", hash = "sha256:590a40447ff3803c44050ce3c17c3958f11ca028dae3eacdd7b96775184394fa"},
    {file = "zope.interface-5.1.2-cp36-cp36m-win32.whl", hash = "sha256:5636cd7e60583b1608044ae4405e91575399430e66a5e1812f4bf30bcc55864e"},
    {file = "zope.interface-5.1.2-cp36-cp36m-win_amd64.whl", hash = "sha256:7fc8708bc996e50fc7a9a2ad394e1f015348e389da26789fa6916630237143d7"},
    {file = "zope.interface-5.1.2-cp37-cp37m-macosx_10_9_x86_64.whl", hash = "sha256:25ea6906f9987d42546329d06f9750e69f0ee62307a2e7092955ed0758e64f09"},
    {file = "zope.interface-5.1.2-cp37-cp37m-manylinux1_i686.whl", hash = "sha256:040f833694496065147e76581c0bf32b229a8b8c5eda120a0293afb008222387"},
    {file = "zope.interface-5.1.2-cp37-cp37m-manylinux1_x86_64.whl", hash = "sha256:a1cdd7390d7f66ddcebf545203ca3728c4890d605f9f2697bc8e31437906e8e7"},
    {file = "zope.interface-5.1.2-cp37-cp37m-manylinux2010_i686.whl", hash = "sha256:11198b44e4a3d8c7a80cc20bbdd65522258a4d82fe467cd310c9fcce8ffe2ed2"},
    {file = "zope.interface-5.1.2-cp37-cp37m-manylinux2010_x86_64.whl", hash = "sha256:6d06bf8e24dd6c473c4fbd8e16a83bd2e6d74add6ba25169043deb46d497b211"},
    {file = "zope.interface-5.1.2-cp37-cp37m-win32.whl", hash = "sha256:91abd2f080065a7c007540f6bbd93ef7bdbbffa6df4a4cfab3892d8623b83c98"},
    {file = "zope.interface-5.1.2-cp37-cp37m-win_amd64.whl", hash = "sha256:c75b502af2c83fcfa2ee9c2257c1ba5806634a91a50db6129ff70e67c42c7e7b"},
    {file = "zope.interface-5.1.2-cp38-cp38-macosx_10_9_x86_64.whl", hash = "sha256:70a2aed9615645bbe9d82c0f52bc7e676d2c0f8a63933d68418e0cb307f30536"},
    {file = "zope.interface-5.1.2-cp38-cp38-manylinux1_i686.whl", hash = "sha256:2557833df892558123d791d6ff80ac4a2a0351f69c7421c7d5f0c07db72c8865"},
    {file = "zope.interface-5.1.2-cp38-cp38-manylinux1_x86_64.whl", hash = "sha256:570e637cb6509998555f7e4af13006d89fad6c09cfc5c4795855385391063e4b"},
    {file = "zope.interface-5.1.2-cp38-cp38-manylinux2010_i686.whl", hash = "sha256:a0f51536ce6e817a7aa25b0dca8b62feb210d4dc22cabfe8d1a92d47979372cd"},
    {file = "zope.interface-5.1.2-cp38-cp38-manylinux2010_x86_64.whl", hash = "sha256:f61e6b95b414431ffe9dc460928fe9f351095fde074e2c2f5c6dda7b67a2192d"},
    {file = "zope.interface-5.1.2-cp38-cp38-win32.whl", hash = "sha256:15f3082575e7e19581a80b866664f843719b647a7f7189c811ba7f9ab3309f83"},
    {file = "zope.interface-5.1.2-cp38-cp38-win_amd64.whl", hash = "sha256:eb566cab630ec176b2d6115ed08b2cf4d921b47caa7f02cca1b4a9525223ee94"},
    {file = "zope.interface-5.1.2.tar.gz", hash = "sha256:c9c8e53a5472b77f6a391b515c771105011f4b40740ce53af8428d1c8ca20004"},
]<|MERGE_RESOLUTION|>--- conflicted
+++ resolved
@@ -792,23 +792,6 @@
 test = ["pytest"]
 
 [[package]]
-<<<<<<< HEAD
-category = "main"
-description = "Python Bindings for TagLib"
-name = "tagpy"
-optional = true
-python-versions = "*"
-version = "2018.1.1"
-
-[package.source]
-reference = "810a02fcac35d0973d8123a65657c00a5c5e1c78"
-type = "git"
-url = "https://github.com/palfrey/tagpy.git"
-[[package]]
-category = "main"
-description = "An asynchronous networking framework written in Python"
-=======
->>>>>>> 89f0293f
 name = "twisted"
 version = "20.3.0"
 description = "An asynchronous networking framework written in Python"
@@ -920,11 +903,7 @@
 youtube = []
 
 [metadata]
-<<<<<<< HEAD
-content-hash = "7f1b3196728b327fb0fab06bf70885eeb2c0e7c01620ac54493fc952214e1da0"
-=======
 lock-version = "1.1"
->>>>>>> 89f0293f
 python-versions = "^3.6"
 content-hash = "efdb8736d76fe02b4cf4ca9cdc5e0f2b936519a4222bcb20fe80965fc9e98b20"
 
