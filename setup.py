--- conflicted
+++ resolved
@@ -76,11 +76,7 @@
 
 test_require = (
     [
-<<<<<<< HEAD
-        'flake8<=4', # Because of https://github.com/PyCQA/flake8/issues/1564
-=======
         'flake8>=4', # Because of https://github.com/PyCQA/flake8/issues/1564
->>>>>>> 9c001562
         'pylint==2.1.1',
         'python-coveralls',
         'nose',
