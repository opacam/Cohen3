--- conflicted
+++ resolved
@@ -99,38 +99,6 @@
                           ])
 
 
-<<<<<<< HEAD
-class TestAction(unittest.TestCase):
-
-    def __build_action_arguments(self):
-        args = [
-            action.Argument('InstanceID', 'in', 'A_ARG_TYPE_InstanceID'),
-            action.Argument('CurrentBrightness', 'out', 'Brightness')
-            ]
-        return args
-
-    def test_action(self):
-        svc = DummyService()
-        arguments = self.__build_action_arguments()
-        act = action.Action(svc, 'SomeAction', NoImplementation,
-                            arguments)
-        self.assertEqual(act.get_name(), 'SomeAction')
-        self.assertIs(act.get_service(), svc)
-        self.assertIs(act.get_implementation(), NoImplementation)
-        self.assertEqual(act.get_arguments_list(), arguments)
-        self.assertEqual(act.get_in_arguments(), [arguments[0]])
-        self.assertEqual(act.get_out_arguments(), [arguments[1]])
-        self.assertIs(act.get_in_arguments()[0], arguments[0])
-        self.assertIs(act.get_out_arguments()[0], arguments[1])
-        self.assertIs(act.get_callback(), None)
-
-    def test_action_set_callback(self):
-        def _this_callback(): pass
-        act = action.Action(None, 'SomeAction', NoImplementation, [])
-        self.assertIs(act.get_callback(), None)
-        act.set_callback(_this_callback)
-        self.assertIs(act.get_callback(), _this_callback)
-=======
 def _build_action_arguments():
     args = [
         action.Argument('InstanceID', 'in', 'A_ARG_TYPE_InstanceID'),
@@ -252,5 +220,4 @@
         self.service._set_client(client)
         result = self.action.call(InstanceID=23, Color='red')
         result.addCallback(check_result)
-        return result
->>>>>>> 1eb3d974
+        return result