# Licensed under the MIT license
# http://opensource.org/licenses/mit-license.php

# Copyright 2005, Tim Potter <tpot@samba.org>
# Copyright 2006, Frank Scholz <coherence@beebits.net>

"""
TODO:

- use more XPath expressions in fromElement() methods

"""
import os
import string
from datetime import datetime

my_namespaces = {'http://purl.org/dc/elements/1.1/' : 'dc',
                 'urn:schemas-upnp-org:metadata-1-0/upnp/': 'upnp'
                 }
from coherence.extern.et import ET, namespace_map_update, ElementInterface
namespace_map_update(my_namespaces)

from coherence.upnp.core import utils

def classChooser(mimetype, sub=None):

    if mimetype == 'root':
        return Container
    if mimetype == 'item':
        return Item
    if mimetype == 'directory':
        return Container
    else:
        if string.find (mimetype,'image/') == 0:
            return Photo
        if string.find (mimetype,'audio/') == 0:
            if sub == 'music':       # FIXME: this is stupid
                return MusicTrack
            return AudioItem
        if string.find (mimetype,'video/') == 0:
            return VideoItem
        if mimetype == 'application/ogg':
            if sub == 'music':       # FIXME: this is stupid
                return MusicTrack
            return AudioItem
    return None


class Resource:
    """An object representing a resource."""

    def __init__(self, data=None, protocolInfo=None):
        self.data = data
        self.protocolInfo = protocolInfo
        self.bitrate = None
        self.size = None
        self.duration = None

        self.importUri = None

        if self.protocolInfo is not None:
            protocol,network,content_format,additional_info = self.protocolInfo.split(':')
            if additional_info == '*':
                if content_format == 'audio/mpeg':
                    additional_info = ';'.join(('DLNA.ORG_PN=MP3','DLNA.ORG_OP=11'))
                if content_format == 'image/jpeg':
                    additional_info = ';'.join(('DLNA.ORG_PN=JPEG_SM','DLNA.ORG_OP=11'))
                if content_format == 'video/mpeg':
                    additional_info = ';'.join(('DLNA.ORG_PN=MPEG_PS_PAL','DLNA.ORG_OP=11'))
                self.protocolInfo = ':'.join((protocol,network,content_format,additional_info))

    def toElement(self):

        root = ET.Element('res')
        root.attrib['protocolInfo'] = self.protocolInfo
        root.text = self.data

        if self.bitrate is not None:
            root.attrib['bitrate'] = str(self.bitrate)

        if self.size is not None:
            root.attrib['size'] = str(self.size)

        if self.duration is not None:
            root.attrib['duration'] = self.duration

        if self.importUri is not None:
            root.attrib['importUri'] = self.importUri

        return root

    def fromElement(self, elt):
        self.protocolInfo = elt.attrib['protocolInfo']
        self.data = elt.text
        self.bitrate = elt.attrib.get('bitrate')
        self.size = elt.attrib.get('size')
        self.duration = elt.attrib.get('duration',None)
        self.importUri = elt.attrib.get('importUri',None)

    def toString(self):
        return ET.tostring(self.toElement(),encoding='utf-8')

    @classmethod
    def fromString(cls, aString):
        instance = cls()
        elt = utils.parse_xml(aString)
        #elt = ElementTree(elt)
        instance.fromElement(elt.getroot())
        return instance

class Object:
    """The root class of the entire content directory class heirachy."""

    upnp_class = 'object'
    creator = None
    #res = None
    writeStatus = None
    date = None

    def __init__(self, id=None, parentID=None, title=None, restricted=False,
                       creator=None):
        self.res = []
        self.id = id
        self.parentID = parentID
        self.title = title
        self.creator = creator
        self.restricted = restricted

    def checkUpdate(self):
        return self

    def toElement(self):

        root = ET.Element(self.elementName)

        if self.id == 1000:
            root.attrib['id'] = '0'
            ET.SubElement(root, 'dc:title').text = 'root'
        else:
            root.attrib['id'] = str(self.id)
            ET.SubElement(root, 'dc:title').text = self.title

        root.attrib['parentID'] = str(self.parentID)
        ET.SubElement(root, 'upnp:class').text = self.upnp_class

        if self.restricted:
            root.attrib['restricted'] = '1'
        else:
            root.attrib['restricted'] = '0'

        if self.creator is not None:
            ET.SubElement(root, 'dc:creator').text = self.creator

        for res in self.res:
            root.append(res.toElement())

        if self.writeStatus is not None:
            ET.SubElement(root, 'upnp:writeStatus').text = self.writeStatus

        if self.date is not None:
            if isinstance(self.date, datetime):
                ET.SubElement(root, 'dc:date').text = self.date.isoformat()
            else:
                ET.SubElement(root, 'dc:date').text = self.date
        else:
            ET.SubElement(root, 'dc:date').text = utils.datefaker().isoformat()

        return root

    def toString(self):
        return ET.tostring(self.toElement(),encoding='utf-8')

    def fromElement(self, elt):
        """
        TODO:
         * creator
         * writeStatus
        """
        self.elementName = elt.tag
        self.id = elt.attrib['id']
        self.parentID = elt.attrib['parentID']
        if elt.attrib['restricted'] in [1,'true','True','1','yes','Yes']:
            self.restricted = True
        else:
            self.restricted = False

        for child in elt.getchildren():
            if child.tag.endswith('title'):
                self.title = child.text
            elif child.tag.endswith('class'):
                self.upnp_class = child.text
            elif child.tag.endswith('res'):
                res = Resource.fromString(ET.tostring(child))
                self.res.append(res)


    @classmethod
    def fromString(cls, data):
        instance = cls()
        elt = utils.parse_xml(data)
        #elt = ElementTree(elt)
        instance.fromElement(elt.getroot())
        return instance


class Item(Object):
    """A class used to represent atomic (non-container) content
    objects."""

    upnp_class = Object.upnp_class + '.item'
    elementName = 'item'
    refID = None

    def toElement(self):

        root = Object.toElement(self)

        if self.refID is not None:
            ET.SubElement(root, 'refID').text = self.refID

        return root

    def fromElement(self, elt):
        Object.fromElement(self, elt)
        for child in elt.getchildren():
            if child.tag.endswith('refID'):
                self.refID = child.text
                break


class ImageItem(Item):
    upnp_class = Item.upnp_class + '.imageItem'

    description = None
    longDescription = None
    rating = None
    storageMedium = None
    publisher = None
    rights = None

    def toElement(self):
        root = Item.toElement(self)
        if self.description is not None:
            ET.SubElement(root, 'dc:description').text = self.description

        if self.longDescription is not None:
            ET.SubElement(root, 'upnp:longDescription').text = self.longDescription

        if self.rating is not None:
            ET.SubElement(root, 'upnp:rating').text = self.rating

        if self.storageMedium is not None:
            ET.SubElement(root, 'upnp:storageMedium').text = self.storageMedium

        if self.publisher is not None:
            ET.SubElement(root, 'dc:publisher').text = self.contributor

        if self.rights is not None:
            ET.SubElement(root, 'dc:rights').text = self.rights

        return root

class Photo(ImageItem):
    upnp_class = ImageItem.upnp_class + '.photo'
    album = None

    def toElement(self):
        root = ImageItem.toElement(self)
        if self.album is not None:
            ET.SubElement(root, 'upnp:album').text = self.album
        return root

class AudioItem(Item):
    """A piece of content that when rendered generates some audio."""

    upnp_class = Item.upnp_class + '.audioItem'

    genre = None
    description = None
    longDescription = None
    publisher = None
    language = None
    relation = None
    rights = None
    albumArtURI = None

    valid_keys = ['genre', 'description', 'longDescription', 'publisher',
                  'langugage', 'relation', 'rights']

    def toElement(self):

        root = Item.toElement(self)

        if self.genre is not None:
            ET.SubElement(root, 'upnp:genre').text = self.genre

        if self.description is not None:
            ET.SubElement(root, 'dc:description').text = self.description

        if self.longDescription is not None:
            ET.SubElement(root, 'upnp:longDescription').text = \
                             self.longDescription

        if self.albumArtURI is not None:
            ET.SubElement(root, 'upnp:albumArtURI').text = self.albumArtURI

        if self.publisher is not None:
            ET.SubElement(root, 'dc:publisher').text = self.publisher

        if self.language is not None:
            ET.SubElement(root, 'dc:language').text = self.language

        if self.relation is not None:
            ET.SubElement(root, 'dc:relation').text = self.relation

        if self.rights is not None:
            ET.SubElement(root, 'dc:rights').text = self.rights

        return root

    def fromElement(self, elt):
        Item.fromElement(self, elt)
        for child in elt.getchildren():
            tag = child.tag
            val = child.text
            if tag in self.valid_keys:
                setattr(self, tag, val)


class MusicTrack(AudioItem):
    """A discrete piece of audio that should be interpreted as music."""

    upnp_class = AudioItem.upnp_class + '.musicTrack'

    artist = None
    album = None
    originalTrackNumber = None
    playlist = None
    storageMedium = None
    contributor = None

    def toElement(self):

        root = AudioItem.toElement(self)

        if self.artist is not None:
            ET.SubElement(root, 'upnp:artist').text = self.artist

        if self.album is not None:
            ET.SubElement(root, 'upnp:album').text = self.album

        if self.originalTrackNumber is not None:
            ET.SubElement(root, 'upnp:originalTrackNumber').text = \
                             self.originalTrackNumber

        if self.playlist is not None:
            ET.SubElement(root, 'upnp:playlist').text = self.playlist

        if self.storageMedium is not None:
            ET.SubElement(root, 'upnp:storageMedium').text = self.storageMedium

        if self.contributor is not None:
            ET.SubElement(root, 'dc:contributor').text = self.contributor

        return root

class AudioBroadcast(AudioItem):
    upnp_class = AudioItem.upnp_class + '.audioBroadcast'

class AudioBook(AudioItem):
    upnp_class = AudioItem.upnp_class + '.audioBook'

class VideoItem(Item):
    upnp_class = Item.upnp_class + '.videoItem'

class Movie(VideoItem):
    upnp_class = VideoItem.upnp_class + '.movie'

class VideoBroadcast(VideoItem):
    upnp_class = VideoItem.upnp_class + '.videoBroadcast'

class MusicVideoClip(VideoItem):
    upnp_class = VideoItem.upnp_class + '.musicVideoClip'

class PlaylistItem(Item):
    upnp_class = Item.upnp_class + '.playlistItem'

class TextItem(Item):
    upnp_class = Item.upnp_class + '.textItem'

class Container(Object):
    """An object that can contain other objects."""

    upnp_class = Object.upnp_class + '.container'

    elementName = 'container'
    childCount = 0
    createClass = None
    searchable = None

    def __init__(self, id=None, parentID=None, title=None,
                 restricted = False, creator = None):
        Object.__init__(self, id, parentID, title, restricted, creator)
        self.searchClass = []

    def toElement(self):

        root = Object.toElement(self)

        root.attrib['childCount'] = str(self.childCount)

        if self.createClass is not None:
            ET.SubElement(root, 'upnp:createclass').text = self.createClass

        if not isinstance(self.searchClass, (list, tuple)):
            self.searchClass = [self.searchClass]
        for i in self.searchClass:
            sc = ET.SubElement(root, 'upnp:searchClass')
            sc.attrib['includeDerived'] = '1'
            sc.text = i

        if self.searchable is not None:
            if self.searchable in (1, '1', True, 'true', 'True'):
                root.attrib['searchable'] = '1'
            else:
                root.attrib['searchable'] = '0'

        return root

    def fromElement(self, elt):
        Object.fromElement(self, elt)
        self.childCount = int(elt.attrib.get('childCount','0'))
        #self.searchable = int(elt.attrib.get('searchable','0'))
        self.searchable = elt.attrib.get('searchable','0') in [1,'True','true','1']
        self.searchClass = []
        for child in elt.getchildren():
            if child.tag.endswith('createclass'):
                self.createClass = child.text
            elif child.tag.endswith('searchClass'):
                self.searchClass.append(child.text)


class Person(Container):
    upnp_class = Container.upnp_class + '.person'

class MusicArtist(Person):
    upnp_class = Person.upnp_class + '.musicArtist'

class PlaylistContainer(Container):
    upnp_class = Container.upnp_class + '.playlistContainer'

class Album(Container):
    upnp_class = Container.upnp_class + '.album'

class MusicAlbum(Album):
    upnp_class = Album.upnp_class + '.musicAlbum'

class PhotoAlbum(Album):
    upnp_class = Album.upnp_class + '.photoAlbum'

class Genre(Container):
    upnp_class = Container.upnp_class + '.genre'

class MusicGenre(Genre):
    upnp_class = Genre.upnp_class + '.musicGenre'

class MovieGenre(Genre):
    upnp_class = Genre.upnp_class + '.movieGenre'

class StorageSystem(Container):
    upnp_class = Container.upnp_class + '.storageSystem'

class StorageVolume(Container):
    upnp_class = Container.upnp_class + '.storageVolume'

class StorageFolder(Container):
    upnp_class = Container.upnp_class + '.storageFolder'

class DIDLElement(ElementInterface):
    def __init__(self):
        ElementInterface.__init__(self, 'DIDL-Lite', {})
        self.attrib['xmlns'] = 'urn:schemas-upnp-org:metadata-1-0/DIDL-Lite/'
        self.attrib['xmlns:dc'] = 'http://purl.org/dc/elements/1.1/'
        self.attrib['xmlns:upnp'] = 'urn:schemas-upnp-org:metadata-1-0/upnp/'
        self.attrib['xmlns:dlna'] = 'urn:schemas-dlna-org:metadata-1-0'
        self.attrib['xmlns:pv'] = 'http://www.pv.com/pvns/'
        self._items = []

    def addContainer(self, id, parentID, title, restricted = False):
        e = Container(id, parentID, title, restricted, creator = '')
        self.append(e.toElement())

    def addItem(self, item):
        self.append(item.toElement())
        self._items.append(item)

    def numItems(self):
        return len(self)

    def getItems(self):
        return self._items

    def toString(self):
<<<<<<< HEAD
        return ET.tostring(self)
=======
        preamble = """<?xml version="1.0" encoding="utf-8"?>"""
        return preamble + ET.tostring(self,encoding='utf-8')
>>>>>>> fb9008d6

    @classmethod
    def fromString(cls, aString):
        instance = cls()
        elt = utils.parse_xml(aString, 'utf-8')
        elt = elt.getroot()
        for node in elt.getchildren():
            upnp_class_name = node.tag[node.tag.find('}')+1:].title()
            upnp_class = eval(upnp_class_name)
            new_node = upnp_class.fromString(ET.tostring(node))
            instance.addItem(new_node)
        return instance

upnp_classes = {'object': Object,
                'object.item': Item,
                'object.item.imageItem': ImageItem,
                'object.item.imageItem.photo': Photo,
                'object.item.audioItem': AudioItem,
                'object.item.audioItem.musicTrack': MusicTrack,
                'object.item.audioItem.audioBroadcast': AudioBroadcast,
                'object.item.audioItem.audioBook': AudioBook,
                'object.item.videoItem': VideoItem,
                'object.item.videoItem.movie': Movie,
                'object.item.videoItem.videoBroadcast': VideoBroadcast,
                'object.item.videoItem.musicVideoClip': MusicVideoClip,
                'object.item.playlistItem': PlaylistItem,
                'object.item.textItem': TextItem,
                'object.container': Container,
                'object.container.person': Person,
                'object.container.person.musicArtist': MusicArtist,
                'object.container.playlistContainer': PlaylistContainer,
                'object.container.album': Album,
                'object.container.album.musicAlbum': MusicAlbum,
                'object.container.album.photoAlbum': PhotoAlbum,
                'object.container.genre': Genre,
                'object.container.genre.musicGenre': MusicGenre,
                'object.container.genre.movieGenre': MovieGenre,
                'object.container.storageSystem': StorageSystem,
                'object.container.storageVolume': StorageVolume,
                'object.container.storageFolder': StorageFolder,
}<|MERGE_RESOLUTION|>--- conflicted
+++ resolved
@@ -21,6 +21,8 @@
 namespace_map_update(my_namespaces)
 
 from coherence.upnp.core import utils
+
+from coherence.upnp.core import dlna
 
 def classChooser(mimetype, sub=None):
 
@@ -62,11 +64,15 @@
             protocol,network,content_format,additional_info = self.protocolInfo.split(':')
             if additional_info == '*':
                 if content_format == 'audio/mpeg':
-                    additional_info = ';'.join(('DLNA.ORG_PN=MP3','DLNA.ORG_OP=11'))
+                    additional_info = ';'.join(('DLNA.ORG_PN=MP3','DLNA.ORG_OP=01'))
                 if content_format == 'image/jpeg':
-                    additional_info = ';'.join(('DLNA.ORG_PN=JPEG_SM','DLNA.ORG_OP=11'))
+                    additional_info = ';'.join(('DLNA.ORG_PN=JPEG_SM','DLNA.ORG_OP=01'))
                 if content_format == 'video/mpeg':
-                    additional_info = ';'.join(('DLNA.ORG_PN=MPEG_PS_PAL','DLNA.ORG_OP=11'))
+                    additional_info = ';'.join(('DLNA.ORG_PN=MPEG_PS_PAL','DLNA.ORG_OP=01'))
+                if content_format == 'video/x-xvid':
+                    additional_info = ';'.join(('DLNA.ORG_PN=','DLNA.ORG_OP=01'))
+                if content_format == 'video/x-divx':
+                    additional_info = ';'.join(('DLNA.ORG_PN=','DLNA.ORG_OP=01'))
                 self.protocolInfo = ':'.join((protocol,network,content_format,additional_info))
 
     def toElement(self):
@@ -285,8 +291,9 @@
     albumArtURI = None
 
     valid_keys = ['genre', 'description', 'longDescription', 'publisher',
-                  'langugage', 'relation', 'rights']
-
+                  'langugage', 'relation', 'rights', 'albumArtURI']
+
+    @dlna.AudioItem
     def toElement(self):
 
         root = Item.toElement(self)
@@ -302,7 +309,8 @@
                              self.longDescription
 
         if self.albumArtURI is not None:
-            ET.SubElement(root, 'upnp:albumArtURI').text = self.albumArtURI
+            e = ET.SubElement(root, 'upnp:albumArtURI')
+            e.text = self.albumArtURI
 
         if self.publisher is not None:
             ET.SubElement(root, 'dc:publisher').text = self.publisher
@@ -501,12 +509,8 @@
         return self._items
 
     def toString(self):
-<<<<<<< HEAD
-        return ET.tostring(self)
-=======
         preamble = """<?xml version="1.0" encoding="utf-8"?>"""
         return preamble + ET.tostring(self,encoding='utf-8')
->>>>>>> fb9008d6
 
     @classmethod
     def fromString(cls, aString):
