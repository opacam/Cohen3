--- conflicted
+++ resolved
@@ -144,17 +144,11 @@
         if len(_debug) > 0:
             _debug = ','.join(_debug)
         else:
-<<<<<<< HEAD
-            _debug = '*:%d' % log.human2level(config.get('logmode', 'error'))
-        log.init(config.get('logfile', None), _debug)
-=======
             if logmode.lower() == 'none':
                 _debug = logmode.lower()
             else:
                 _debug = '*:%d' % log.human2level(logmode)
-        log.init(config.get('logfile', None),_debug)
-
->>>>>>> c621c9fc
+        log.init(config.get('logfile', None), _debug)
 
         plugin = louie.TwistedDispatchPlugin()
         louie.install_plugin(plugin)
@@ -357,7 +351,6 @@
                 louie.send('Coherence.UPnP.Device.removed', None, usn=infos['USN'])
                 parsed = urllib2.urlparse.urlparse(infos['LOCATION'])
                 ip = parsed[1].split(':')[0]
-                print 'UPnT.host_removed(%r)' % ip
                 louie.send('UPnT.host_removed', None, ip)
                 self.callback("removed_device", infos['ST'], infos['USN'])
 
